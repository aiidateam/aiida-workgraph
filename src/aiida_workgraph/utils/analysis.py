from typing import Optional, Dict, Tuple, List

# import datetime
from aiida.orm import ProcessNode, load_node
from aiida.orm.utils.serialize import serialize
from aiida_workgraph.orm.utils import deserialize_safe


class WorkGraphSaver:
    """Save a workgraph to the database."""

    def __init__(
        self,
        process: ProcessNode,
        wgdata: Dict,
        restart_process: Optional[ProcessNode] = None,
    ) -> None:
        """Init WorkGraphSaver.

        Args:
            wgdata (dict): data of workgraph to be launched.
        """
        self.process = process
        self.restart_process = (
            load_node(restart_process)
            if isinstance(restart_process, int)
            else restart_process
        )
        wgdata.setdefault("uuid", "")
        wgdata.setdefault("tasks", {})
        wgdata.setdefault("links", [])
        wgdata.setdefault("ctrl_links", [])
        wgdata.setdefault("error_handlers", {})
        wgdata.setdefault("context", {})
        self.wgdata = wgdata
        self.name = wgdata["name"]
        self.wait_to_link()
        self.clean_hanging_links()

    def wait_to_link(self) -> None:
        """Convert wait attribute to link."""
        for name, task in self.wgdata["tasks"].items():
            for wait_task in task["wait"]:
                if wait_task in self.wgdata["tasks"]:
                    self.wgdata["links"].append(
                        {
                            "from_node": wait_task,
                            "from_socket": "_wait",
                            "to_node": name,
                            "to_socket": "_wait",
                        }
                    )
                else:
                    raise ValueError(
                        "Task {} wait for a non-exist task {}".format(name, wait_task)
                    )

    def clean_hanging_links(self) -> None:
        """Clean hanging links in the workgraph."""
        for link in self.wgdata["links"][:]:  # Iterate over a shallow copy of the list
            if (
                link["from_node"] not in self.wgdata["tasks"]
                or link["to_node"] not in self.wgdata["tasks"]
            ):
                self.wgdata["links"].remove(link)

    def analyze(self) -> None:
        """Analyze workgraph.

        - Update uuid for links. Build compressed tasks for workgraph.
        - Analysis connectivity
        - Check exist in database or not. If not in database, save directly.
        - If in database, analyze the difference, save accordingly.
        """
        self.build_task_link()
        self.assign_zone()
        self.build_connectivity()
        self.update_parent_task()
        self.find_all_zones_inputs()
        if self.exist_in_db() or self.restart_process is not None:
            new_tasks, modified_tasks, update_metadata = self.check_diff(
                self.restart_process
            )
            self.reset_tasks(modified_tasks)

    def save(self) -> None:
        """Save workgraph."""
        self.analyze()
        self.insert_workgraph_to_db()

    def build_task_link(self) -> None:
        """Create links for tasks.
        Create the links for task inputs using:
        1) workgraph links

        """
        # create a `input_links` to store the input links for each task
        for task in self.wgdata["tasks"].values():
            task["input_links"] = {}
        for link in self.wgdata["links"]:
            task = self.wgdata["tasks"][link["to_node"]]
            if link["to_socket"] not in task["input_links"]:
                task["input_links"][link["to_socket"]] = []
            task["input_links"][link["to_socket"]].append(link)

    def assign_zone(self) -> None:
        """Assign zone for each task."""
        # assign parent_task for each task
        for name, task in self.wgdata["tasks"].items():
            for child_task in task["children"]:
                self.wgdata["tasks"][child_task]["parent_task"][0] = name

    def update_parent_task(self) -> None:
        """Recursively update the list of parent tasks for each task in wgdata."""

        def get_all_parents(task_name):
            """Recursively collect all parent tasks for a given task."""
            task = self.wgdata["tasks"][task_name]
            parent_names = []
            while task["parent_task"][0] is not None:
                parent_task_name = task["parent_task"][0]
                parent_names.append(parent_task_name)
                task = self.wgdata["tasks"][parent_task_name]
            parent_names.append(None)
            return parent_names

        # Loop through all tasks and update their parent task lists recursively
        for name, task in self.wgdata["tasks"].items():
            task["parent_task"] = get_all_parents(name)

    def find_all_zones_inputs(self) -> None:
        for name in self.wgdata["tasks"]:
            self.find_zone_inputs(name)

    def find_zone_inputs(self, name: str) -> None:
        """Find the input and outputs tasks for the zone."""
        task = self.wgdata["tasks"][name]
        input_tasks = []
        for _, links in self.wgdata["tasks"][name]["input_links"].items():
            for link in links:
                input_tasks.append(link["from_node"])
        # find all the input tasks
        for child_task in task["children"]:
            # if the child task is a zone
            if self.wgdata["tasks"][child_task]["children"]:
                # find the input tasks of the child task zone
                self.find_zone_inputs(child_task)
                # find all the input tasks which outside the while zone
                for child_task1 in self.wgdata["connectivity"]["zone"][child_task][
                    "input_tasks"
                ]:
                    if child_task1 not in task["children"]:
                        input_tasks.append(child_task1)
            else:
                # if the child task is not a zone, get the input tasks of the child task
                # find all the input tasks which outside the while zone
                for _, links in self.wgdata["tasks"][child_task]["input_links"].items():
                    for link in links:
                        input_tasks.append(link["from_node"])
        # find the input tasks which are not in the zone
        new_input_tasks = []
        for input_task in input_tasks:
            task_to_check = [input_task]
            task_to_check.extend(self.wgdata["tasks"][input_task]["parent_task"])
            not_in_the_zone = True
            for task_name in task_to_check:
                if task_name in task["children"]:
                    not_in_the_zone = False
                    break
            if not_in_the_zone:
                new_input_tasks.append(input_task)
        # find the parent task of the input tasks
        final_input_tasks = []
        parent_tasks = task["parent_task"]
        for input_task in new_input_tasks:
            # find the first parent task of this two task which are the same
            for parent_task in parent_tasks:
                if parent_task in self.wgdata["tasks"][input_task]["parent_task"]:
                    break
            # add the input task to the parent task
            if parent_task in self.wgdata["tasks"][input_task]["parent_task"]:
                index = self.wgdata["tasks"][input_task]["parent_task"].index(
                    parent_task
                )
            else:
                index = 0
            if index == 0:
                final_input_tasks.append(input_task)
            else:
                final_input_tasks.append(
                    self.wgdata["tasks"][input_task]["parent_task"][index - 1]
                )
        # remove the duplicate tasks
        final_input_tasks = list(set(final_input_tasks))
        self.wgdata["connectivity"]["zone"][name] = {"input_tasks": final_input_tasks}

    def insert_workgraph_to_db(self) -> None:
        """Save a new workgraph in the database.

        - workgraph
        - all tasks
        """
<<<<<<< HEAD
        self.separate_workgraph_data()
        self.process.set_task_states(self.task_states)
        self.process.set_task_processes(self.task_processes)
        self.process.set_task_actions(self.task_actions)
        self.process.set_task_executors(self.task_executors)
        self.process.set_workgraph_data(self.wgdata)
        self.process.set_workgraph_data_short(self.short_wgdata)
        self.process.set_workgraph_error_handlers(self.workgraph_error_handlers)
=======
        self.save_task_states()
        self.serialize_workgraph_data()
        self.process.workgraph_data = self.wgdata
        self.process.workgraph_data_short = self.short_wgdata
>>>>>>> 31beaf6e

    def separate_workgraph_data(self) -> None:
        """Save a new workgraph in the database.

        - workgraph
        - all tasks
        """
        from aiida_workgraph.utils import workgraph_to_short_json
        import inspect
        from aiida_workgraph.orm.pickled_function import PickledLocalFunction

<<<<<<< HEAD
        self.task_states = {}
        self.task_processes = {}
        self.task_actions = {}
        self.task_executors = {}
        self.task_error_handlers = {}
        self.workgraph_error_handlers = {}
=======
>>>>>>> 31beaf6e
        self.short_wgdata = workgraph_to_short_json(self.wgdata)
        for name, task in self.wgdata["tasks"].items():
            self.task_states[name] = task["state"]
            self.task_processes[name] = task["process"]
            self.task_actions[name] = task["action"]
            self.task_executors[name] = task.pop("executor", None)
            self.task_error_handlers[name] = task.pop("error_handler", None)
            for _, input in task["inputs"].items():
                if input.get("property"):
                    prop = input["property"]
                    if inspect.isfunction(prop["value"]):
                        prop["value"] = PickledLocalFunction(prop["value"]).store()
            self.wgdata["tasks"][name] = serialize(task)
<<<<<<< HEAD
        self.workgraph_error_handlers = self.wgdata.pop("error_handlers")
        self.wgdata["context"] = serialize(self.wgdata["context"])

=======
        self.wgdata["error_handlers"] = serialize(self.wgdata["error_handlers"])
        self.wgdata["context"] = serialize(self.wgdata["context"])

    def save_task_states(self) -> Dict:
        """Get task states."""

        task_states = {}
        task_processes = {}
        task_actions = {}
        for name, task in self.wgdata["tasks"].items():
            task_states[name] = task["state"]
            task_processes[name] = task["process"]
            task_actions[name] = task["action"]
        self.process.task_states = task_states
        self.process.task_processes = task_processes
        self.process.task_actions = task_actions

        return task_states

>>>>>>> 31beaf6e
    def reset_tasks(self, tasks: List[str]) -> None:
        """Reset tasks

        Args:
            tasks (list): a list of task names.
        """
        from aiida_workgraph.utils.control import create_task_action

        if (
            self.process.process_state is None
            or self.process.process_state.value.upper() == "CREATED"
        ):
            for name in tasks:
                self.wgdata["tasks"][name]["state"] = "PLANNED"
                self.wgdata["tasks"][name]["process"] = serialize(None)
                self.wgdata["tasks"][name]["result"] = None
                names = self.wgdata["connectivity"]["child_node"][name]
                for name in names:
                    self.wgdata["tasks"][name]["state"] = "PLANNED"
                    self.wgdata["tasks"][name]["result"] = None
                    self.wgdata["tasks"][name]["process"] = serialize(None)
        else:
            create_task_action(self.process.pk, tasks=tasks, action="reset")

    def set_tasks_action(self, action: str) -> None:
        """Set task action."""
        for name, task in self.wgdata["tasks"].items():
            task["action"] = action

    def get_wgdata_from_db(
        self, process: Optional[ProcessNode] = None
    ) -> Optional[Dict]:

        process = self.process if process is None else process
        wgdata = process.workgraph_data
        if wgdata is None:
            print("No workgraph data found in the process node.")
            return
        for name, task in wgdata["tasks"].items():
            wgdata["tasks"][name] = deserialize_safe(task)
        wgdata["error_handlers"] = deserialize_safe(wgdata["error_handlers"])
        return wgdata

    def check_diff(
        self, restart_process: Optional[ProcessNode] = None
    ) -> Tuple[List[str], List[str], Dict]:
        """Find difference between workgraph and its database.

        Returns:
            new_tasks: new tasks
            modified_tasks: modified tasks
        """
        from node_graph.analysis import DifferenceAnalysis

        wg1 = self.get_wgdata_from_db(restart_process)
        # change tasks to nodes for DifferenceAnalysis
        wg1["nodes"] = wg1.pop("tasks")
        self.wgdata["nodes"] = self.wgdata.pop("tasks")
        dc = DifferenceAnalysis(ng1=wg1, ng2=self.wgdata)
        (
            new_tasks,
            modified_tasks,
            update_metadata,
        ) = dc.build_difference()
        # change nodes back to tasks
        wg1["tasks"] = wg1.pop("nodes")
        self.wgdata["tasks"] = self.wgdata.pop("nodes")
        return new_tasks, modified_tasks, update_metadata

    def exist_in_db(self) -> bool:
        """Check workgraph exist in database or not.

        Returns:
            bool: _description_
        """
        if self.process and self.process.workgraph_data is not None:
            return True
        return False

    def build_connectivity(self) -> None:
        """Analyze the connectivity of workgraph and save it into dict."""
        from node_graph.analysis import ConnectivityAnalysis

        # ConnectivityAnalysis use nodes instead of tasks
        self.wgdata["nodes"] = self.wgdata.pop("tasks")
        nc = ConnectivityAnalysis(self.wgdata)
        self.wgdata["connectivity"] = nc.build_connectivity()
        self.wgdata["connectivity"]["zone"] = {}
        # change nodes back to tasks
        self.wgdata["tasks"] = self.wgdata.pop("nodes")<|MERGE_RESOLUTION|>--- conflicted
+++ resolved
@@ -200,21 +200,14 @@
         - workgraph
         - all tasks
         """
-<<<<<<< HEAD
         self.separate_workgraph_data()
-        self.process.set_task_states(self.task_states)
-        self.process.set_task_processes(self.task_processes)
-        self.process.set_task_actions(self.task_actions)
-        self.process.set_task_executors(self.task_executors)
-        self.process.set_workgraph_data(self.wgdata)
-        self.process.set_workgraph_data_short(self.short_wgdata)
-        self.process.set_workgraph_error_handlers(self.workgraph_error_handlers)
-=======
-        self.save_task_states()
-        self.serialize_workgraph_data()
+        self.process.task_states = self.task_states
+        self.process.task_processes = self.task_processes
+        self.process.task_actions = self.task_actions
+        self.process.task_executors = self.task_executors
         self.process.workgraph_data = self.wgdata
         self.process.workgraph_data_short = self.short_wgdata
->>>>>>> 31beaf6e
+        self.process.workgraph_error_handlers = self.workgraph_error_handlers
 
     def separate_workgraph_data(self) -> None:
         """Save a new workgraph in the database.
@@ -226,15 +219,12 @@
         import inspect
         from aiida_workgraph.orm.pickled_function import PickledLocalFunction
 
-<<<<<<< HEAD
         self.task_states = {}
         self.task_processes = {}
         self.task_actions = {}
         self.task_executors = {}
         self.task_error_handlers = {}
         self.workgraph_error_handlers = {}
-=======
->>>>>>> 31beaf6e
         self.short_wgdata = workgraph_to_short_json(self.wgdata)
         for name, task in self.wgdata["tasks"].items():
             self.task_states[name] = task["state"]
@@ -248,31 +238,9 @@
                     if inspect.isfunction(prop["value"]):
                         prop["value"] = PickledLocalFunction(prop["value"]).store()
             self.wgdata["tasks"][name] = serialize(task)
-<<<<<<< HEAD
         self.workgraph_error_handlers = self.wgdata.pop("error_handlers")
         self.wgdata["context"] = serialize(self.wgdata["context"])
 
-=======
-        self.wgdata["error_handlers"] = serialize(self.wgdata["error_handlers"])
-        self.wgdata["context"] = serialize(self.wgdata["context"])
-
-    def save_task_states(self) -> Dict:
-        """Get task states."""
-
-        task_states = {}
-        task_processes = {}
-        task_actions = {}
-        for name, task in self.wgdata["tasks"].items():
-            task_states[name] = task["state"]
-            task_processes[name] = task["process"]
-            task_actions[name] = task["action"]
-        self.process.task_states = task_states
-        self.process.task_processes = task_processes
-        self.process.task_actions = task_actions
-
-        return task_states
-
->>>>>>> 31beaf6e
     def reset_tasks(self, tasks: List[str]) -> None:
         """Reset tasks
 
