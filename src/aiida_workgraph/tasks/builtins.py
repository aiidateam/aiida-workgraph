--- conflicted
+++ resolved
@@ -2,17 +2,13 @@
 from aiida_workgraph.task import ChildTaskSet, Task
 from aiida_workgraph import task, namespace, meta
 from node_graph.nodes.builtins import _GraphIOSharedMixin
-<<<<<<< HEAD
 from node_graph.socket import BaseSocket
-from node_graph.executor import RuntimeExecutor
-=======
 from node_graph import RuntimeExecutor
 from aiida import orm
 from node_graph.node_spec import NodeSpec
 from node_graph.socket_spec import SocketSpec, SocketSpecMeta
 from typing import Annotated
 from aiida_workgraph.executors.builtins import get_item, update_ctx, get_context, select
->>>>>>> a2bdc8ea
 
 
 class GraphLevelTask(_GraphIOSharedMixin, Task):
@@ -113,45 +109,14 @@
         map_item_task = self.add_task('workgraph.map_item')
         return map_item_task.outputs
 
-<<<<<<< HEAD
-    def update_sockets(self) -> None:
-        self.inputs._clear()
-        self.outputs._clear()
-        self.add_input('workgraph.any', 'source', link_limit=100000)
-        self.add_input('workgraph.any', '_wait', link_limit=100000, metadata={'arg_type': 'none'})
-        self.add_output('workgraph.any', '_wait')
-
-    def gather(self, socket: BaseSocket) -> None:
+      def gather(self, socket: BaseSocket) -> None:
         gather_item = self.graph.add_task('workgraph.gather_item')
         self.graph.add_link(socket, gather_item.inputs.value)
         return gather_item.outputs.values
 
-=======
->>>>>>> a2bdc8ea
-
 class MapItem(Task):
     """MapItem"""
 
-<<<<<<< HEAD
-    identifier = 'workgraph.map_item'
-    name = 'MapItem'
-    node_type = 'Normal'
-    catalog = 'Control'
-
-    def update_sockets(self) -> None:
-        self.inputs._clear()
-        self.outputs._clear()
-        self.add_input('workgraph.any', 'source', link_limit=100000)
-        self.add_input('workgraph.any', 'key')
-        self.add_output('workgraph.any', 'key')
-        self.add_output('workgraph.any', 'value')
-        self.add_output('workgraph.any', '_wait')
-
-    def get_executor(self):
-        from aiida_workgraph.executors.builtins import get_item
-
-        return RuntimeExecutor.from_callable(get_item)
-=======
     _default_spec = NodeSpec(
         identifier='workgraph.map_item',
         node_type='Normal',
@@ -164,7 +129,6 @@
         executor=RuntimeExecutor.from_callable(get_item),
         base_class_path='aiida_workgraph.tasks.builtins.MapItem',
     )
->>>>>>> a2bdc8ea
 
 
 class GatherItem(Task):
