--- conflicted
+++ resolved
@@ -97,19 +97,11 @@
     @property
     def item(self):
         for child in self.children:
-<<<<<<< HEAD
             if child.identifier == "workgraph.map_item":
                 return child.outputs
         # create a child map_item_task if it does not exist
         map_item_task = self.add_task("workgraph.map_item")
         return map_item_task.outputs
-=======
-            if child.identifier == 'workgraph.map_item':
-                return child.outputs.item
-        # create a child map_item_task if it does not exist
-        map_item_task = self.add_task('workgraph.map_item')
-        return map_item_task.outputs.item
->>>>>>> b28b85ec
 
     def update_sockets(self) -> None:
         self.inputs._clear()
@@ -135,18 +127,11 @@
     def update_sockets(self) -> None:
         self.inputs._clear()
         self.outputs._clear()
-<<<<<<< HEAD
         self.add_input("workgraph.any", "source", link_limit=100000)
         self.add_input("workgraph.any", "key")
         self.add_output("workgraph.any", "key")
         self.add_output("workgraph.any", "value")
         self.add_output("workgraph.any", "_wait")
-=======
-        self.add_input('workgraph.any', 'source', link_limit=100000)
-        self.add_input('workgraph.any', 'key')
-        self.add_output('workgraph.any', 'item')
-        self.add_output('workgraph.any', '_wait')
->>>>>>> b28b85ec
 
     def get_executor(self):
         from aiida_workgraph.executors.builtins import get_item
