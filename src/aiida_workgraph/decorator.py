from __future__ import annotations

from typing import Any, Callable, Dict, List, Optional, Union, Tuple
from aiida.engine import calcfunction, workfunction, CalcJob, WorkChain
from aiida_workgraph.task import Task
from aiida_workgraph.utils import validate_task_inout
import inspect
from aiida_workgraph.config import builtin_inputs, builtin_outputs, task_types
from aiida_workgraph.orm.mapping import type_mapping
<<<<<<< HEAD
from node_graph.executor import NodeExecutor
=======
from typing import TYPE_CHECKING

if TYPE_CHECKING:
    from aiida_workgraph import WorkGraph
>>>>>>> 00dbbf7c


def create_task(tdata):
    """Wrap create_node from node_graph to create a Task."""
    from node_graph.decorator import create_node
    from node_graph.utils import list_to_dict

    tdata["type_mapping"] = type_mapping
    tdata["metadata"]["node_type"] = tdata["metadata"].pop("task_type")
    tdata["properties"] = list_to_dict(tdata.get("properties", {}))
    tdata["inputs"] = list_to_dict(tdata.get("inputs", {}))
    tdata["outputs"] = list_to_dict(tdata.get("outputs", {}))

    return create_node(tdata)


def build_task(
    executor: Union[Callable, str],
    inputs: Optional[List[str | dict]] = None,
    outputs: Optional[List[str | dict]] = None,
) -> Task:
    """Build task from executor."""
    from aiida_workgraph.workgraph import WorkGraph

    if inputs:
        inputs = validate_task_inout(inputs, "inputs")

    if outputs:
        outputs = validate_task_inout(outputs, "outputs")

    if isinstance(executor, WorkGraph):
        return build_task_from_workgraph(executor)
    elif isinstance(executor, str):
        (
            module,
            executor_name,
        ) = executor.rsplit(".", 1)
        executor = NodeExecutor(
            module_path=module, callable_name=executor_name
        ).executor
    if callable(executor):
        return build_task_from_callable(executor, inputs=inputs, outputs=outputs)


def build_task_from_callable(
    executor: Callable,
    inputs: Optional[List[str | dict]] = None,
    outputs: Optional[List[str | dict]] = None,
) -> Task:
    """Build task from a callable object.
    First, check if the executor is already a task.
    If not, check if it is a function or a class.
    If it is a function, build task from function.
    If it is a class, it only supports CalcJob and WorkChain.
    """
    from aiida_workgraph.task import Task

    # if it is already a task, return it
    if (
        hasattr(executor, "task")
        and inspect.isclass(executor.task)
        and issubclass(executor.task, Task)
        or inspect.isclass(executor)
        and issubclass(executor, Task)
    ):
        return executor
    tdata = {"metadata": {}}
    if inspect.isfunction(executor):
        # calcfunction and workfunction
        if getattr(executor, "node_class", False):
            tdata["metadata"]["task_type"] = task_types.get(
                executor.node_class, "NORMAL"
            )
            tdata["callable"] = executor
            return build_task_from_AiiDA(tdata, inputs=inputs, outputs=outputs)[0]
        else:
            tdata["metadata"]["task_type"] = "NORMAL"
            tdata["executor"] = executor
            return build_task_from_function(executor, inputs=inputs, outputs=outputs)
    else:
        if issubclass(executor, CalcJob):
            tdata["metadata"]["task_type"] = "CALCJOB"
            tdata["callable"] = executor
            return build_task_from_AiiDA(tdata, inputs=inputs, outputs=outputs)[0]
        elif issubclass(executor, WorkChain):
            tdata["metadata"]["task_type"] = "WORKCHAIN"
            tdata["callable"] = executor
            return build_task_from_AiiDA(tdata, inputs=inputs, outputs=outputs)[0]
    raise ValueError(f"The executor {executor} is not supported.")


def build_task_from_function(
    executor: Callable,
    inputs: Optional[List[str]] = None,
    outputs: Optional[List[str]] = None,
) -> Task:
    """Build task from function."""
    return TaskDecoratorCollection.decorator_task(inputs=inputs, outputs=outputs)(
        executor
    ).task


def build_task_from_AiiDA(
    tdata: Dict[str, Any],
    inputs: Optional[List[str]] = None,
    outputs: Optional[List[str]] = None,
) -> Tuple[Task, Dict[str, Any]]:
    """Register a task from a AiiDA component.
    For example: CalcJob, WorkChain, CalcFunction, WorkFunction."""
    from aiida_workgraph.utils.inspect_aiida_components import (
        get_task_data_from_aiida_component,
    )

    tdata = get_task_data_from_aiida_component(
        tdata=tdata, inputs=inputs, outputs=outputs
    )
    task = create_task(tdata)
    task.is_aiida_component = True
    return task, tdata


def build_pythonjob_task(func: Callable) -> Task:
    """Build PythonJob task from function."""
    from aiida_pythonjob import PythonJob
    from copy import deepcopy

    # if the function is not a task, build a task from the function
    if not hasattr(func, "node"):
        TaskDecoratorCollection.decorator_task()(func)
    if func.node.node_type.upper() == "GRAPH_BUILDER":
        raise ValueError(
            "GraphBuilder task cannot be run remotely. Please remove 'PythonJob'."
        )
    tdata = {
        "metadata": {"task_type": "PYTHONJOB"},
        "callable": PythonJob,
    }
    _, tdata_py = build_task_from_AiiDA(tdata)
    tdata = deepcopy(func.tdata)
    # merge the inputs and outputs from the PythonJob task to the function task
    # skip the already existed inputs and outputs
    for input in [
        {"identifier": "workgraph.string", "name": "computer"},
        {"identifier": "workgraph.any", "name": "command_info"},
    ]:
        input["list_index"] = len(tdata["inputs"]) + 1
        tdata["inputs"][input["name"]] = input
    for name, input in tdata_py["inputs"].items():
        if name not in tdata["inputs"]:
            input["list_index"] = len(tdata["inputs"]) + 1
            tdata["inputs"][name] = input
    for name, output in tdata_py["outputs"].items():
        if name not in tdata["outputs"]:
            output["list_index"] = len(tdata["outputs"]) + 1
            tdata["outputs"][name] = output
    for output in [{"identifier": "workgraph.any", "name": "exit_code"}]:
        output["list_index"] = len(tdata["outputs"]) + 1
        tdata["outputs"][output["name"]] = output
    # change "copy_files" link_limit to 1e6
    tdata["inputs"]["copy_files"]["link_limit"] = 1e6
    tdata["metadata"]["task_type"] = "PYTHONJOB"
    tdata["identifier"] = "workgraph.pythonjob"
    tdata["metadata"]["node_class"] = {
        "module_path": "aiida_workgraph.tasks.pythonjob",
        "callable_name": "PythonJob",
    }
    task = create_task(tdata)
    task.is_aiida_component = True
    return task, tdata


def build_shelljob_task(outputs: list = None, parser_outputs: list = None) -> Task:
    """Build ShellJob with custom inputs and outputs."""
    from aiida_shell.calculations.shell import ShellJob
    from aiida_shell.parsers.shell import ShellParser

    tdata = {
        "metadata": {"task_type": "SHELLJOB"},
        "callable": ShellJob,
    }
    _, tdata = build_task_from_AiiDA(tdata)
    # Extend the outputs
    for output in [
        {"identifier": "workgraph.any", "name": "stdout"},
        {"identifier": "workgraph.any", "name": "stderr"},
    ]:
        output["list_index"] = len(tdata["outputs"]) + 1
        tdata["outputs"][output["name"]] = output
    outputs = [] if outputs is None else outputs
    parser_outputs = [] if parser_outputs is None else parser_outputs
    parser_outputs = validate_task_inout(parser_outputs, "parser_outputs")

    outputs = [
        {"identifier": "workgraph.any", "name": ShellParser.format_link_label(output)}
        for output in outputs
    ]
    outputs.extend(parser_outputs)
    # add user defined outputs
    for output in outputs:
        if output["name"] not in tdata["outputs"]:
            output["list_index"] = len(tdata["outputs"]) + 1
            tdata["outputs"][output["name"]] = output
    #
    tdata["identifier"] = "ShellJob"
    for input in [
        {"identifier": "workgraph.any", "name": "command"},
        {"identifier": "workgraph.any", "name": "resolve_command"},
    ]:
        input["list_index"] = len(tdata["inputs"]) + 1
        tdata["inputs"][input["name"]] = input
    tdata["metadata"]["task_type"] = "SHELLJOB"
    task = create_task(tdata)
    task.is_aiida_component = True
    return task, tdata


def build_task_from_workgraph(wg: "WorkGraph"):
    """Build task from workgraph.

    Note that this actually returns a ``DecoratedNode`` object, which is defined in the ``create_node`` class factory
    called by ``create_task``.

    """

    tdata = {"metadata": {"task_type": "workgraph"}}
    inputs = []
    outputs = []
    group_outputs = []
    # add all the inputs/outputs from the tasks in the workgraph
    builtin_input_names = [input["name"] for input in builtin_inputs]
    builtin_output_names = [output["name"] for output in builtin_outputs]

    for task in wg.tasks:
        # inputs
        inputs.append(
            {
                "identifier": "workgraph.namespace",
                "name": f"{task.name}",
            }
        )
        for socket in task.inputs:
            if socket._name in builtin_input_names:
                continue
            inputs.append(
                {
                    "identifier": socket._identifier,
                    "name": f"{task.name}.{socket._name}",
                }
            )
        # outputs
        outputs.append(
            {
                "identifier": "workgraph.namespace",
                "name": f"{task.name}",
            }
        )
        for socket in task.outputs:
            if socket._name in builtin_output_names:
                continue
            outputs.append(
                {
                    "identifier": socket._identifier,
                    "name": f"{task.name}.{socket._name}",
                }
            )
            group_outputs.append(
                {
                    "name": f"{task.name}.{socket._name}",
                    "from": f"{task.name}.{socket._name}",
                }
            )
    # add built-in sockets
    for output in builtin_outputs:
        outputs.append(output.copy())
    for input in builtin_inputs:
        inputs.append(input.copy())
    tdata["metadata"]["node_class"] = {
        "module_path": "aiida_workgraph.tasks.builtins",
        "callable_name": "WorkGraphTask",
    }
    tdata["inputs"] = inputs
    tdata["outputs"] = outputs
    tdata["identifier"] = wg.name
    # get wgdata from the workgraph
    wgdata = wg.prepare_inputs()["workgraph_data"]
    executor = {
        "module_path": "aiida_workgraph.engine.workgraph",
        "callable_name": "WorkGraphEngine",
        "graph_data": wgdata,
    }
    tdata["metadata"]["group_outputs"] = group_outputs
    tdata["executor"] = executor

    task = create_task(tdata)
    return task


def nonfunctional_usage(callable: Callable):
    """
    This is a decorator for a decorator factory (a function that returns a decorator).
    It allows the usage of the decorator factory in a nonfunctional way. So a decorator
    factory that has been decorated by this decorator that could only be used befor like
    this

    .. code-block:: python

        @decorator_factory()
        def foo():
            pass

    can now be also used like this

    .. code-block:: python

        @decorator_factory
        def foo():
            pass

    """

    def decorator_task_wrapper(*args, **kwargs):
        if len(args) == 1 and isinstance(args[0], Callable) and len(kwargs) == 0:
            return callable()(args[0])
        else:
            return callable(*args, **kwargs)

    return decorator_task_wrapper


def generate_tdata(
    func: Callable,
    identifier: str,
    inputs: List[Tuple[str, str]],
    outputs: List[Tuple[str, str]],
    properties: List[Tuple[str, str]],
    catalog: str,
    task_type: str,
    group_inputs: List[Tuple[str, str]] = None,
    group_outputs: List[Tuple[str, str]] = None,
    additional_data: Optional[Dict[str, Any]] = None,
) -> Dict[str, Any]:
    """Generate task data for creating a task."""
    from node_graph.decorator import generate_input_sockets

    task_inputs = generate_input_sockets(
        func, inputs, properties, type_mapping=type_mapping
    )
    for input in task_inputs:
        input.setdefault("metadata", {})
        input["metadata"]["is_function_input"] = True
    task_outputs = outputs
    # add built-in sockets
    for output in builtin_outputs:
        task_outputs.append(output.copy())
    for input in builtin_inputs:
        task_inputs.append(input.copy())
    tdata = {
        "identifier": identifier,
        "metadata": {
            "task_type": task_type,
            "catalog": catalog,
            "node_class": {
                "module_path": "aiida_workgraph.task",
                "callable_name": "Task",
            },
            "group_inputs": group_inputs or [],
            "group_outputs": group_outputs or [],
        },
        "properties": properties,
        "inputs": task_inputs,
        "outputs": task_outputs,
    }
    tdata["executor"] = NodeExecutor.from_callable(func).to_dict()
    if additional_data:
        tdata.update(additional_data)
    return tdata


class TaskDecoratorCollection:
    """Collection of task decorators."""

    # decorator with arguments indentifier, properties, inputs, outputs, executor
    @staticmethod
    @nonfunctional_usage
    def decorator_task(
        identifier: Optional[str] = None,
        task_type: str = "Normal",
        properties: Optional[List[Tuple[str, str]]] = None,
        inputs: Optional[List[str | dict]] = None,
        outputs: Optional[List[str | dict]] = None,
        error_handlers: Optional[List[Dict[str, Any]]] = None,
        catalog: str = "Others",
    ) -> Callable:
        """Generate a decorator that register a function as a task.

        Attributes:
            indentifier (str): task identifier
            catalog (str): task catalog
            properties (list): task properties
            inputs (list): task inputs
            outputs (list): task outputs
        """

        if inputs:
            inputs = validate_task_inout(inputs, "inputs")

        if outputs:
            outputs = validate_task_inout(outputs, "outputs")

        def decorator(func):
            nonlocal identifier, task_type

            if identifier is None:
                identifier = func.__name__

            # Determine task_type based on AiiDA's node classes
            task_type = task_type
            if hasattr(func, "node_class"):
                task_type = task_types.get(func.node_class, task_type)
            task_outputs = outputs or [
                {"identifier": "workgraph.any", "name": "result"}
            ]
            for output in task_outputs:
                output.setdefault("metadata", {})
                output["metadata"]["is_function_output"] = True
            tdata = generate_tdata(
                func,
                identifier,
                inputs or [],
                task_outputs,
                properties or [],
                catalog,
                task_type,
            )
            task = create_task(tdata)
            task._error_handlers = error_handlers
            func.identifier = identifier
            func.task = func.node = task
            func.tdata = tdata
            return func

        return decorator

    # decorator with arguments indentifier, properties, inputs, outputs, executor
    @staticmethod
    @nonfunctional_usage
    def decorator_graph_builder(
        identifier: Optional[str] = None,
        properties: Optional[List[Tuple[str, str]]] = None,
        inputs: Optional[List[Tuple[str, str]]] = None,
        outputs: Optional[List[Tuple[str, str]]] = None,
        catalog: str = "Others",
    ) -> Callable:
        """Generate a decorator that register a function as a graph_builder task.
        Attributes:
            indentifier (str): task identifier
            catalog (str): task catalog
            properties (list): task properties
            inputs (list): task inputs
            outputs (list): task outputs
        """

        outputs = outputs or []

        def decorator(func):
            nonlocal identifier, inputs, outputs

            if identifier is None:
                identifier = func.__name__
            # use cloudpickle to serialize function
            func.identifier = identifier

            task_outputs = [
                {"identifier": "workgraph.any", "name": output["name"]}
                for output in outputs
            ]
            # print(task_inputs, task_outputs)
            #
            task_type = "graph_builder"
            tdata = generate_tdata(
                func,
                identifier,
                inputs or [],
                task_outputs,
                properties or [],
                catalog,
                task_type,
                group_inputs=inputs,
                group_outputs=outputs,
            )

            task = create_task(tdata)
            func.task = func.node = task
            return func

        return decorator

    @staticmethod
    @nonfunctional_usage
    def calcfunction(**kwargs: Any) -> Callable:
        def decorator(func):
            # First, apply the calcfunction decorator
            func_decorated = calcfunction(func)
            # Then, apply task decorator
            task_decorated = build_task_from_callable(
                func_decorated,
                inputs=kwargs.get("inputs", []),
                outputs=kwargs.get("outputs", []),
            )
            identifier = kwargs.get("identifier", None)
            func_decorated.identifier = identifier if identifier else func.__name__
            func_decorated.task = func_decorated.node = task_decorated
            return func_decorated

        return decorator

    @staticmethod
    @nonfunctional_usage
    def workfunction(**kwargs: Any) -> Callable:
        def decorator(func):
            # First, apply the workfunction decorator
            func_decorated = workfunction(func)
            task_decorated = build_task_from_callable(
                func_decorated,
                inputs=kwargs.get("inputs", []),
                outputs=kwargs.get("outputs", []),
            )
            identifier = kwargs.get("identifier", None)
            func_decorated.identifier = identifier if identifier else func.__name__
            func_decorated.task = func_decorated.node = task_decorated

            return func_decorated

        return decorator

    @staticmethod
    @nonfunctional_usage
    def pythonjob(**kwargs: Any) -> Callable:
        def decorator(func):
            # first create a task from the function
            task_decorated = build_task_from_callable(
                func,
                inputs=kwargs.get("inputs", []),
                outputs=kwargs.get("outputs", []),
            )
            # then build a PythonJob task from the function task
            task_decorated, _ = build_pythonjob_task(func)
            func.identifier = "PythonJob"
            func.task = func.node = task_decorated
            task_decorated._error_handlers = kwargs.get("error_handlers", [])

            return func

        return decorator

    @staticmethod
    @nonfunctional_usage
    def awaitable(**kwargs: Any) -> Callable:
        def decorator(func):
            # Then, apply task decorator
            task_decorated = build_task_from_callable(
                func,
                inputs=kwargs.get("inputs", []),
                outputs=kwargs.get("outputs", []),
            )
            task_decorated.node_type = "awaitable"
            func.identifier = "awaitable"
            func.task = func.node = task_decorated
            return func

        return decorator

    @staticmethod
    @nonfunctional_usage
    def monitor(**kwargs: Any) -> Callable:
        def decorator(func):
            # Then, apply task decorator
            task_decorated = build_task_from_callable(
                func,
                inputs=kwargs.get(
                    "inputs", [{"identifier": "workgraph.any", "name": "interval"}]
                ),
                outputs=kwargs.get("outputs", []),
            )
            task_decorated.node_type = "monitor"
            func.identifier = "monitor"
            func.task = func.node = task_decorated
            return func

        return decorator

    # Making decorator_task accessible as 'task'
    task = decorator_task

    # Making decorator_graph_builder accessible as 'graph_builder'
    graph_builder = decorator_graph_builder

    def __call__(self, *args, **kwargs):
        # This allows using '@task' to directly apply the decorator_task functionality
        if len(args) == 1 and isinstance(args[0], Callable) and len(kwargs) == 0:
            return self.decorator_task()(args[0])
        else:
            return self.decorator_task(*args, **kwargs)


task = TaskDecoratorCollection()<|MERGE_RESOLUTION|>--- conflicted
+++ resolved
@@ -7,14 +7,11 @@
 import inspect
 from aiida_workgraph.config import builtin_inputs, builtin_outputs, task_types
 from aiida_workgraph.orm.mapping import type_mapping
-<<<<<<< HEAD
 from node_graph.executor import NodeExecutor
-=======
 from typing import TYPE_CHECKING
 
 if TYPE_CHECKING:
     from aiida_workgraph import WorkGraph
->>>>>>> 00dbbf7c
 
 
 def create_task(tdata):
