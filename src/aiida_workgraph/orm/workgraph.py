--- conflicted
+++ resolved
@@ -133,23 +133,13 @@
         """
         return self.task_actions.get(task_name, "")
 
-<<<<<<< HEAD
-    def set_task_action(self, task_name: str, task_action: str) -> Optional[str]:
-        """
-        Set the task action info
-
-        :returns: dict representation of the task action info
-        """
-=======
     def set_task_action(self, task_name: str, task_action: str) -> None:
         """Set the task action info"""
->>>>>>> 31beaf6e
         task_actions = self.task_actions
         task_actions[task_name] = task_action
-        self.task_actions = task_actions
-
-    @property
-<<<<<<< HEAD
+        return self.set_task_actions(task_actions)
+
+    @property
     def task_executors(self) -> Optional[str]:
         """
         Return the task executors
@@ -158,13 +148,14 @@
         """
         return self.base.attributes.get(self.TASK_EXECUTORS_KEY, {})
 
-    def set_task_executors(self, task_executors: str) -> None:
+    @task_executors.setter
+    def task_executors(self, task_executors: str) -> None:
         """
         Set the task executors
 
         :param task_executors: string representation of the task executors
         """
-        return self.base.attributes.set(self.TASK_EXECUTORS_KEY, task_executors)
+        self.base.attributes.set(self.TASK_EXECUTORS_KEY, task_executors)
 
     @property
     def task_error_handlers(self) -> Optional[str]:
@@ -175,7 +166,8 @@
         """
         return self.base.attributes.get(self.TASK_ERROR_HANDLERS_KEY, {})
 
-    def set_task_error_handlers(self, task_error_handlers: str) -> None:
+    @task_error_handlers.setter
+    def task_error_handlers(self, task_error_handlers: str) -> None:
         """
         Set the task error handlers
 
@@ -187,9 +179,6 @@
 
     @property
     def workgraph_data(self) -> Optional[str]:
-=======
-    def workgraph_data(self) -> Optional[dict]:
->>>>>>> 31beaf6e
         """
         Return the workgraph data
 
@@ -211,11 +200,7 @@
         """
         Return the short workgraph data, which only has minimal information to be displayed in the GUI.
 
-<<<<<<< HEAD
-        :returns: dict representation of the workgraph data
-=======
         :returns: dict representation of the short workgraph data
->>>>>>> 31beaf6e
         """
         return self.base.attributes.get(self.WORKGRAPH_DATA_SHORT_KEY, None)
 
@@ -224,11 +209,7 @@
         """
         Set the short workgraph data.
 
-<<<<<<< HEAD
-        :param workgraph_data_short: dict representation of the workgraph data
-=======
         :param workgraph_data_short: dict representation of the short workgraph data
->>>>>>> 31beaf6e
         """
         return self.base.attributes.set(
             self.WORKGRAPH_DATA_SHORT_KEY, workgraph_data_short
@@ -243,7 +224,8 @@
         """
         return self.base.attributes.get(self.WORKGRAPH_ERROR_HANDLERS_KEY, None)
 
-    def set_workgraph_error_handlers(self, workgraph_error_handlers: dict) -> None:
+    @workgraph_error_handlers.setter
+    def workgraph_error_handlers(self, workgraph_error_handlers: dict) -> None:
         """
         Set the workgraph error handlers
 
