--- conflicted
+++ resolved
@@ -112,28 +112,16 @@
     assert wg.tasks["group_multiply1"].node.outputs.result == 45
 
 
-<<<<<<< HEAD
-@pytest.mark.skip(reason="The test is not stable for the moment.")
-=======
->>>>>>> 1cdaa442
 @pytest.mark.usefixtures("started_daemon_client")
 def test_pause_task_before_submit(wg_calcjob):
     wg = wg_calcjob
     wg.name = "test_pause_task"
     wg.pause_tasks(["add2"])
     wg.submit()
-<<<<<<< HEAD
-    wg.wait(tasks=["add1"])
-    assert wg.tasks["add1"].node.process_state.value.upper() == "FINISHED"
-    # wait for the workgraph to launch add2
-    time.sleep(5)
-    wg.update()
-=======
     wg.wait(tasks={"add1": ["FINISHED"]}, timeout=20)
     assert wg.tasks["add1"].node.process_state.value.upper() == "FINISHED"
     # wait for the workgraph to launch add2
     wg.wait(tasks={"add2": ["CREATED"]}, timeout=20)
->>>>>>> 1cdaa442
     assert wg.tasks["add2"].node.process_state.value.upper() == "CREATED"
     assert wg.tasks["add2"].node.process_status == "Paused through WorkGraph"
     # I disabled the following lines because the test is not stable
@@ -144,8 +132,6 @@
     # assert wg.tasks["add2"].outputs["sum"].value == 9
 
 
-@pytest.mark.skip(reason="PAUSED state is wrong for the moment.")
-@pytest.mark.usefixtures("started_daemon_client")
 def test_pause_task_after_submit(wg_calcjob):
     wg = wg_calcjob
     wg.tasks["add1"].set({"metadata.options.sleep": 3})
@@ -154,17 +140,6 @@
     # wait for the workgraph to launch add1
     wg.wait(tasks={"add1": ["CREATED", "WAITING", "RUNNING", "FINISHED"]}, timeout=20)
     wg.pause_tasks(["add2"])
-<<<<<<< HEAD
-    wg.wait(tasks=["add1"])
-    # wait for the workgraph to launch add2
-    time.sleep(3)
-    wg.update()
-    assert wg.tasks["add2"].node.process_state.value.upper() == "CREATED"
-    assert wg.tasks["add2"].node.process_status == "Paused through WorkGraph"
-    wg.play_tasks(["add2"])
-    wg.wait(tasks=["add2"])
-    assert wg.tasks["add2"].outputs["sum"].value == 9
-=======
     wg.wait(tasks={"add1": ["FINISHED"]}, timeout=20)
     # wait for the workgraph to launch add2
     wg.wait(tasks={"add2": ["CREATED"]}, timeout=20)
@@ -175,7 +150,6 @@
     # wg.play_tasks(["add2"])
     # wg.wait(tasks={"add2": ["FINISHED"]})
     # assert wg.tasks["add2"].outputs["sum"].value == 9
->>>>>>> 1cdaa442
 
 
 def test_workgraph_group_outputs(decorated_add):
