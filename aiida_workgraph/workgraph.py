import aiida.orm
import node_graph
import aiida
import node_graph.link
from aiida_workgraph.socket import NodeSocket
from aiida_workgraph import USE_WIDGET
from aiida_workgraph.utils.message import WIDGET_INSTALLATION_MESSAGE
from aiida_workgraph.tasks import task_pool
from aiida_workgraph.task import Task
import time
from aiida_workgraph.collection import TaskCollection
from aiida_workgraph.utils.graph import (
    task_deletion_hook,
    task_creation_hook,
    link_creation_hook,
    link_deletion_hook,
)
from typing import Any, Dict, List, Optional, Union

if USE_WIDGET:
    from aiida_workgraph.widget import NodeGraphWidget


class WorkGraph(node_graph.NodeGraph):
    """Build flexible workflows with AiiDA.

    The class extends from NodeGraph and provides methods to run,
    submit tasks, wait for tasks to finish, and update the process status.
    It is used to handle various states of a workgraph process and provides
    convenient operations to interact with it.

    Attributes:
        process (aiida.orm.ProcessNode): The process node that represents the process status and other details.
        state (str): The current state of the workgraph process.
        pk (int): The primary key of the process node.
    """

    node_pool = task_pool

    def __init__(self, name: str = "WorkGraph", **kwargs) -> None:
        """
        Initialize a WorkGraph instance.

        Args:
            name (str, optional): The name of the WorkGraph. Defaults to 'WorkGraph'.
            **kwargs: Additional keyword arguments to be passed to the WorkGraph class.
        """
        super().__init__(name, **kwargs)
        self.context = {}
        self.workgraph_type = "NORMAL"
        self.sequence = []
        self.conditions = []
        self.process = None
        self.restart_process = None
        self.max_number_jobs = 1000000
        self.execution_count = 0
        self.max_iteration = 1000000
        self.nodes = TaskCollection(self, pool=self.node_pool)
        self.nodes.post_deletion_hooks = [task_deletion_hook]
        self.nodes.post_creation_hooks = [task_creation_hook]
        self.links.post_creation_hooks = [link_creation_hook]
        self.links.post_deletion_hooks = [link_deletion_hook]
        self.error_handlers = {}
        self.while_zones = {}
        self._widget = NodeGraphWidget(parent=self) if USE_WIDGET else None

    @property
    def tasks(self) -> TaskCollection:
        """Add alias to `nodes` for WorkGraph"""
        return self.nodes

    def prepare_inputs(self, metadata: Optional[Dict[str, Any]]) -> Dict[str, Any]:
        from aiida_workgraph.utils import (
            merge_properties,
            serialize_pythonjob_properties,
        )

        wgdata = self.to_dict()
        merge_properties(wgdata)
        serialize_pythonjob_properties(wgdata)
        metadata = metadata or {}
        inputs = {"wg": wgdata, "metadata": metadata}
        return inputs

    def run(
        self,
        inputs: Optional[Dict[str, Any]] = None,
        metadata: Optional[Dict[str, Any]] = None,
    ) -> Any:
        """
        Run the AiiDA workgraph process and update the process status. The method uses AiiDA's engine to run
        the process, when the process is finished, update the status of the tasks
        """
        from aiida_workgraph.engine.workgraph import WorkGraphEngine

        # set task inputs
        if inputs is not None:
            for name, input in inputs.items():
                if name not in self.tasks.keys():
                    raise KeyError(f"Task {name} not found in WorkGraph.")
                self.tasks[name].set(input)
        # One can not run again if the process is alreay created. otherwise, a new process node will
        # be created again.
        if self.process is not None:
            print("Your workgraph is already created. Please use the submit() method.")
            return
        inputs = self.prepare_inputs(metadata=metadata)
        result, node = aiida.engine.run_get_node(WorkGraphEngine, inputs=inputs)
        self.process = node
        self.update()
        return result

    def submit(
        self,
        inputs: Optional[Dict[str, Any]] = None,
        wait: bool = False,
        timeout: int = 60,
        metadata: Optional[Dict[str, Any]] = None,
    ) -> aiida.orm.ProcessNode:
        """Submit the AiiDA workgraph process and optionally wait for it to finish.
        Args:
            wait (bool): Wait for the process to finish.
            timeout (int): The maximum time in seconds to wait for the process to finish. Defaults to 60.
            restart (bool): Restart the process, and reset the modified tasks, then only re-run the modified tasks.
            new (bool): Submit a new process.
        """
        # set task inputs
        if inputs is not None:
            for name, input in inputs.items():
                if name not in self.tasks.keys():
                    raise KeyError(f"Task {name} not found in WorkGraph.")
                self.tasks[name].set(input)

        # save the workgraph to the process node
        self.save(metadata=metadata)
        if self.process.process_state.value.upper() not in ["CREATED"]:
            raise ValueError(f"Process {self.process.pk} has already been submitted.")
        self.continue_process()
        # as long as we submit the process, it is a new submission, we should set restart_process to None
        self.restart_process = None
        if wait:
            self.wait(timeout=timeout)
        return self.process

    def save(self, metadata: Optional[Dict[str, Any]] = None) -> None:
        """Save the udpated workgraph to the process
        This is only used for a running workgraph.
        Save the AiiDA workgraph process and update the process status.
        """
        from aiida.manage import manager
        from aiida.engine.utils import instantiate_process
        from aiida_workgraph.engine.workgraph import WorkGraphEngine

        inputs = self.prepare_inputs(metadata)
        if self.process is None:
            runner = manager.get_manager().get_runner()
            # init a process node
            process_inited = instantiate_process(runner, WorkGraphEngine, **inputs)
            process_inited.runner.persister.save_checkpoint(process_inited)
            self.process = process_inited.node
            self.process_inited = process_inited
            process_inited.close()
            print(f"WorkGraph process created, PK: {self.process.pk}")
        else:
            self.save_to_base(inputs["wg"])
        self.update()

    def save_to_base(self, wgdata: Dict[str, Any]) -> None:
        """Save new wgdata to base.extras.
        It will first check the difference, and reset tasks if needed.
        """
        from aiida_workgraph.utils.analysis import WorkGraphSaver

        saver = WorkGraphSaver(
            self.process, wgdata, restart_process=self.restart_process
        )
        saver.save()

    def to_dict(self, store_nodes=False) -> Dict[str, Any]:
        import cloudpickle as pickle

        wgdata = super().to_dict()
        self.context["sequence"] = self.sequence
        # only alphanumeric and underscores are allowed
        wgdata["context"] = {
            key.replace(".", "__"): value for key, value in self.context.items()
        }
        wgdata.update(
            {
                "restart_process": aiida.orm.Int(self.restart_process.pk)
                if self.restart_process
                else None,
                "max_iteration": self.max_iteration,
                "execution_count": self.execution_count,
                "workgraph_type": self.workgraph_type,
                "conditions": self.conditions,
                "max_number_jobs": self.max_number_jobs,
            }
        )
        wgdata["error_handlers"] = pickle.dumps(self.error_handlers)
        wgdata["while_zones"] = {
            key: value.to_dict() for key, value in self.while_zones.items()
        }
        wgdata["tasks"] = wgdata.pop("nodes")
        if store_nodes:
            for task in wgdata["tasks"].values():
                for prop in task["properties"].values():
                    if isinstance(prop["value"], aiida.orm.Node):
                        prop["value"].store()

        return wgdata

    def wait(self, timeout: int = 50, tasks: dict = None) -> None:
        """
        Periodically checks and waits for the AiiDA workgraph process to finish until a given timeout.
        Args:
            timeout (int): The maximum time in seconds to wait for the process to finish. Defaults to 50.
        """
        terminating_states = (
            "KILLED",
            "PAUSED",
            "FINISHED",
            "FAILED",
            "CANCELLED",
            "EXCEPTED",
        )
        start = time.time()
        self.update()
        finished = False
        while not finished:
            self.update()
            if tasks is not None:
                states = []
<<<<<<< HEAD
                for name in tasks:
                    flag = self.tasks[name].state in terminating_states
=======
                for name, value in tasks.items():
                    flag = self.tasks[name].state in value
>>>>>>> 1cdaa442
                    states.append(flag)
                finished = all(states)
            else:
                finished = self.state in terminating_states
            time.sleep(0.5)
            if time.time() - start > timeout:
                break

    def update(self) -> None:
        """
        Update the current state and primary key of the process node as well as the state, node and primary key
        of the tasks that are outgoing from the process node. This includes updating the state of process nodes
        linked to the current process, and data nodes linked to the current process.
        """
        # from aiida_workgraph.utils import get_executor
        from aiida_workgraph.utils import get_nested_dict, get_processes_latest

        if self.process is None:
            return

        self.state = self.process.process_state.value.upper()
        processes_data = get_processes_latest(self.pk)
        for name, data in processes_data.items():
            self.tasks[name].state = data["state"]
            self.tasks[name].ctime = data["ctime"]
            self.tasks[name].mtime = data["mtime"]
            self.tasks[name].pk = data["pk"]
            if data["pk"] is not None:
                node = aiida.orm.load_node(data["pk"])
                self.tasks[name].process = self.tasks[name].node = node
                if isinstance(node, aiida.orm.ProcessNode) and getattr(
                    node, "process_state", False
                ):
                    if self.tasks[name].state == "FINISHED":
                        # update the output sockets
                        i = 0
                        for socket in self.tasks[name].outputs:
                            socket.value = get_nested_dict(
                                node.outputs, socket.name, default=None
                            )
                            i += 1
                # read results from the process outputs
                elif isinstance(node, aiida.orm.Data):
                    self.tasks[name].outputs[0].value = node
        execution_count = getattr(self.process.outputs, "execution_count", None)
        self.execution_count = execution_count if execution_count else 0
        if self._widget is not None:
            states = {name: data["state"] for name, data in processes_data.items()}
            self._widget.states = states

    @property
    def pk(self) -> Optional[int]:
        return self.process.pk if self.process else None

    @classmethod
    def from_dict(cls, wgdata: Dict[str, Any]) -> "WorkGraph":
        import cloudpickle as pickle

        if "tasks" in wgdata:
            wgdata["nodes"] = wgdata.pop("tasks")
        wg = super().from_dict(wgdata)
        for key in [
            "max_iteration",
            "execution_count",
            "workgraph_type",
            "conditions",
            "max_number_jobs",
        ]:
            if key in wgdata:
                setattr(wg, key, wgdata[key])
        if "error_handlers" in wgdata:
            wg.error_handlers = pickle.loads(wgdata["error_handlers"])
        return wg

    @classmethod
    def from_yaml(cls, filename: str = None, string: str = None) -> "WorkGraph":
        """Build WrokGraph from yaml file."""
        import yaml
        from node_graph.utils import yaml_to_dict

        # load data
        if filename:
            with open(filename, "r") as f:
                wgdata = yaml.safe_load(f)
        elif string:
            wgdata = yaml.safe_load(string)
        else:
            raise Exception("Please specific a filename or yaml string.")
        wgdata["nodes"] = wgdata.pop("tasks")
        wgdata = yaml_to_dict(wgdata)
        nt = cls.from_dict(wgdata)
        return nt

    @classmethod
    def load(cls, pk: int) -> Optional["WorkGraph"]:
        """
        Load WorkGraph from the process node with the given primary key.

        Args:
            pk (int): The primary key of the process node.
        """
        from aiida_workgraph.utils import get_workgraph_data

        process = aiida.orm.load_node(pk)
        wgdata = get_workgraph_data(process)
        if wgdata is None:
            print("No workgraph data found in the process node.")
            return
        wg = cls.from_dict(wgdata)
        wg.process = process
        wg.update()
        return wg

    def show(self) -> None:
        """
        Print the current state of the workgraph process.
        """
        from tabulate import tabulate

        table = []
        self.update()
        for task in self.tasks:
            table.append([task.name, task.pk, task.state])
        print("-" * 80)
        print("WorkGraph: {}, PK: {}, State: {}".format(self.name, self.pk, self.state))
        print("-" * 80)
        print("Tasks:")
        print(tabulate(table, headers=["Name", "PK", "State"]))
        print("-" * 80)

    def pause(self) -> None:
        """Pause the workgraph."""
        # from aiida.engine.processes import control
        # try:
        # control.pause_processes([self.process])
        import os

        os.system("verdi process pause {}".format(self.process.pk))

    def pause_tasks(self, tasks: List[str]) -> None:
        """Pause the given tasks."""
        from aiida_workgraph.utils.control import pause_tasks

        self.update()

        if self.process is None:
            for name in tasks:
                self.tasks[name].action = "PAUSE"
        else:
            _, msg = pause_tasks(self.process.pk, tasks)

        return "Send message to pause tasks."

    def play_tasks(self, tasks: List[str]) -> None:
        """Play the given tasks"""

        from aiida_workgraph.utils.control import play_tasks

        if self.process is None:
            for name in tasks:
                self.tasks[name].action = ""
        else:
            _, msg = play_tasks(self.process.pk, tasks)
        return "Send message to play tasks."

    def continue_process(self):
        """Continue a saved process by sending the task to RabbitMA.
        Use with caution, this may launch duplicate processes."""
        from aiida.manage import get_manager

        process_controller = get_manager().get_process_controller()
        process_controller.continue_process(self.pk)

    def play(self):
        import os

        os.system("verdi process play {}".format(self.process.pk))

    def restart(self):
        """Create a restart submission."""
        if self.process is None:
            raise ValueError(
                "No process found. One can not restart from a non-existing process."
            )
        # save the current process node as restart_process
        # so that the WorkGraphSaver can compare the difference, and reset the modified tasks
        self.restart_process = self.process
        self.process = None

    def reset(self) -> None:
        """Reset the workgraph to create a new submission."""

        self.process = None
        for task in self.tasks:
            task.reset()
        self.sequence = []
        self.conditions = []
        self.context = {}
        self.state = "PLANNED"

    def extend(self, wg: "WorkGraph", prefix: str = "") -> None:
        """Append a workgraph to the current workgraph.
        prefix is used to add a prefix to the task names.
        """
        for task in wg.tasks:
            task.name = prefix + task.name
            task.wait = [prefix + w for w in task.wait] if task.wait else []
            task.parent = self
            self.tasks.append(task)
        # self.sequence.extend([prefix + task for task in wg.sequence])
        # self.conditions.extend(wg.conditions)
        self.context.update(wg.context)
        # links
        for link in wg.links:
            self.links.append(link)

    def attach_error_handler(self, handler, name, tasks: dict = None) -> None:
        """Attach an error handler to the workgraph."""
        self.error_handlers[name] = {"handler": handler, "tasks": tasks}

    def _repr_mimebundle_(self, *args, **kwargs):

        if self._widget is None:
            print(WIDGET_INSTALLATION_MESSAGE)
            return

        # if ipywdigets > 8.0.0, use _repr_mimebundle_ instead of _ipython_display_
        self._widget.from_workgraph(self)
        if hasattr(self._widget, "_repr_mimebundle_"):
            return self._widget._repr_mimebundle_(*args, **kwargs)
        else:
            return self._widget._ipython_display_(*args, **kwargs)

    def add_task(
        self, identifier: Union[str, callable], name: str = None, **kwargs
    ) -> Task:
        """Add a task to the workgraph."""
        node = self.tasks.new(identifier, name, **kwargs)
        return node

    def add_link(
        self, source: NodeSocket, target: NodeSocket
    ) -> node_graph.link.NodeLink:
        """Add a link between two nodes."""
        link = self.links.new(source, target)
        return link

    def to_html(self, output: str = None, **kwargs):
        """Write a standalone html file to visualize the workgraph."""
        if self._widget is None:
            print(WIDGET_INSTALLATION_MESSAGE)
            return
        self._widget.from_workgraph(self)
        return self._widget.to_html(output=output, **kwargs)<|MERGE_RESOLUTION|>--- conflicted
+++ resolved
@@ -231,13 +231,8 @@
             self.update()
             if tasks is not None:
                 states = []
-<<<<<<< HEAD
-                for name in tasks:
-                    flag = self.tasks[name].state in terminating_states
-=======
                 for name, value in tasks.items():
                     flag = self.tasks[name].state in value
->>>>>>> 1cdaa442
                     states.append(flag)
                 finished = all(states)
             else:
