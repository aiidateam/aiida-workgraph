--- conflicted
+++ resolved
@@ -347,13 +347,8 @@
         self.context = {}
         self.state = "CREATED"
 
-<<<<<<< HEAD
-    def append(self, wg: "WorkGraph", prefix: str = "") -> None:
+    def extend(self, wg: "WorkGraph", prefix: str = "") -> None:
         """Append a workgraph to the current workgraph.
-=======
-    def extend(self, wg, prefix=""):
-        """Add a workgraph to the current workgraph.
->>>>>>> e12c3785
         prefix is used to add a prefix to the node names.
         """
         for node in wg.nodes:
