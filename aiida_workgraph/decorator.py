--- conflicted
+++ resolved
@@ -27,11 +27,7 @@
     orm.Float: "workgraph.aiida_float",
     orm.Str: "workgraph.aiida_string",
     orm.Bool: "workgraph.aiida_bool",
-<<<<<<< HEAD
-    orm.StructureData: "workgraph.aiida_structure",
-=======
     orm.StructureData: "workgraph.aiida_structuredata",
->>>>>>> 3e1b35d6
 }
 
 
