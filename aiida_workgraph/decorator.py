from typing import Any, Callable, Dict, List, Optional, Union, Tuple
from aiida_workgraph.utils import get_executor
from aiida.engine import calcfunction, workfunction, CalcJob, WorkChain
from aiida.orm.nodes.process.calculation.calcfunction import CalcFunctionNode
from aiida.orm.nodes.process.workflow.workfunction import WorkFunctionNode
from aiida.engine.processes.ports import PortNamespace
from node_graph.decorator import create_node
import cloudpickle as pickle
from aiida_workgraph.node import Node


<<<<<<< HEAD
def add_input_recursive(
    inputs: List[List[Union[str, Dict[str, Any]]]],
    port: PortNamespace,
    prefix: Optional[str] = None,
) -> List[List[Union[str, Dict[str, Any]]]]:
=======
def add_input_recursive(inputs, port, args, kwargs, prefix=None, required=True):
>>>>>>> e12c3785
    """Add input recursively."""
    if prefix is None:
        port_name = port.name
    else:
        port_name = f"{prefix}.{port.name}"
    required = port.required and required
    if isinstance(port, PortNamespace):
        # TODO the default value is {} could cause problem, because the address of the dict is the same,
        # so if you change the value of one port, the value of all the ports of other nodes will be changed
        # consider to use None as default value
        inputs.append(
            ["General", port_name, {"property": ["General", {"default": {}}]}]
        )
        if required:
            args.append(port_name)
        else:
            kwargs.append(port_name)
        for value in port.values():
            add_input_recursive(
                inputs, value, args, kwargs, prefix=port_name, required=required
            )
    else:
        inputs.append(["General", port_name])
        if required:
            args.append(port_name)
        else:
            kwargs.append(port_name)
    return inputs


def build_node(
    executor: Union[Callable, str], outputs: Optional[List[str]] = None
) -> Node:
    """Build node from executor."""
    from aiida_workgraph.workgraph import WorkGraph

    if isinstance(executor, WorkGraph):
        return build_node_from_workgraph(executor)
    elif isinstance(executor, str):
        (
            path,
            executor_name,
        ) = executor.rsplit(".", 1)
        executor, _ = get_executor({"path": path, "name": executor_name})
    if callable(executor):
        return build_node_from_callable(executor, outputs=outputs)


def build_node_from_callable(
    executor: Callable, outputs: Optional[List[str]] = None
) -> Node:
    """Build node from a callable object.
    First, check if the executor is already a node.
    If not, check if it is a function or a class.
    If it is a function, build node from function.
    If it is a class, it only supports CalcJob and WorkChain.
    """
    import inspect
    from aiida_workgraph.node import Node

    # if it is already a node, return it
    if (
        hasattr(executor, "node")
        and inspect.isclass(executor.node)
        and issubclass(executor.node, Node)
        or inspect.isclass(executor)
        and issubclass(executor, Node)
    ):
        return executor
    ndata = {}
    if inspect.isfunction(executor):
        # calcfunction and workfunction
        if getattr(executor, "node_class", False):
            if executor.node_class is CalcFunctionNode:
                ndata["node_type"] = "calcfunction"
            elif executor.node_class is WorkFunctionNode:
                ndata["node_type"] = "workfunction"
            ndata["executor"] = executor
            return build_node_from_AiiDA(ndata, outputs=outputs)
        else:
            ndata["node_type"] = "normal"
            ndata["executor"] = executor
            return build_node_from_function(executor, outputs=outputs)
    else:
        if issubclass(executor, CalcJob):
            ndata["node_type"] = "calcjob"
            ndata["executor"] = executor
            return build_node_from_AiiDA(ndata)
        elif issubclass(executor, WorkChain):
            ndata["node_type"] = "workchain"
            ndata["executor"] = executor
            return build_node_from_AiiDA(ndata)
    raise ValueError("The executor is not supported.")


def build_node_from_function(
    executor: Callable, outputs: Optional[List[str]] = None
) -> Node:
    """Build node from function."""
    return NodeDecoratorCollection.decorator_node(outputs=outputs)(executor).node


def build_node_from_AiiDA(
    ndata: Dict[str, Any], outputs: Optional[List[str]] = None
) -> Node:
    """Register a node from a AiiDA component.
    For example: CalcJob, WorkChain, CalcFunction, WorkFunction."""
    from aiida_workgraph.node import Node

    # print(executor)
    inputs = []
    outputs = [] if outputs is None else outputs
    executor = ndata["executor"]
    spec = executor.spec()
    args = []
    kwargs = []
    for _key, port in spec.inputs.ports.items():
        add_input_recursive(inputs, port, args, kwargs, required=port.required)
        if port.required:
            args.append(port.name)
        else:
            kwargs.append(port.name)
    for _key, port in spec.outputs.ports.items():
        outputs.append(["General", port.name])
    if spec.inputs.dynamic:
        ndata["var_kwargs"] = spec.inputs.dynamic
        inputs.append(
            ["General", spec.inputs.dynamic, {"property": ["General", {"default": {}}]}]
        )
    if ndata["node_type"] in ["calcfunction", "workfunction"]:
        outputs = [["General", "result"]] if not outputs else outputs
    # print("kwargs: ", kwargs)
    # add built-in sockets
    outputs.append(["General", "_outputs"])
    outputs.append(["General", "_wait"])
    inputs.append(["General", "_wait", {"link_limit": 1e6}])
    ndata["node_class"] = Node
    ndata["args"] = args
    ndata["kwargs"] = kwargs
    ndata["inputs"] = inputs
    ndata["outputs"] = outputs
    ndata["identifier"] = ndata.pop("identifier", ndata["executor"].__name__)
    # TODO In order to reload the WorkGraph from process, "is_pickle" should be True
    # so I pickled the function here, but this is not necessary
    # we need to update the node_graph to support the path and name of the function
    executor = {
        "executor": pickle.dumps(executor),
        "type": ndata["node_type"],
        "is_pickle": True,
    }
    ndata["executor"] = executor
    node = create_node(ndata)
    return node


def build_node_from_workgraph(wg: any) -> Node:
    """Build node from workgraph."""
    from aiida_workgraph.node import Node

    ndata = {"node_type": "workgraph"}
    inputs = []
    outputs = []
    group_outputs = []
    # add all the inputs/outputs from the nodes in the workgraph
    for node in wg.nodes:
        # inputs
        inputs.append(["General", f"{node.name}"])
        for socket in node.inputs:
            if socket.name == "_wait":
                continue
            inputs.append(["General", f"{node.name}.{socket.name}"])
        # outputs
        outputs.append(["General", f"{node.name}"])
        for socket in node.outputs:
            if socket.name in ["_wait", "_outputs"]:
                continue
            outputs.append(["General", f"{node.name}.{socket.name}"])
            group_outputs.append(
                [f"{node.name}.{socket.name}", f"{node.name}.{socket.name}"]
            )
    kwargs = [input[1] for input in inputs]
    # add built-in sockets
    outputs.append(["General", "_outputs"])
    outputs.append(["General", "_wait"])
    inputs.append(["General", "_wait", {"link_limit": 1e6}])
    ndata["node_class"] = Node
    ndata["kwargs"] = kwargs
    ndata["inputs"] = inputs
    ndata["outputs"] = outputs
    ndata["identifier"] = wg.name
    # TODO In order to reload the WorkGraph from process, "is_pickle" should be True
    # so I pickled the function here, but this is not necessary
    # we need to update the node_graph to support the path and name of the function
    executor = {
        "executor": None,
        "wgdata": wg.to_dict(),
        "type": ndata["node_type"],
        "is_pickle": True,
    }
    ndata["executor"] = executor
    node = create_node(ndata)
    node.group_outputs = group_outputs
    return node


def serialize_function(func: Callable) -> Dict[str, Any]:
    """Serialize a function for storage or transmission."""
    import cloudpickle as pickle

    return {
        "executor": pickle.dumps(func),
        "type": "function",
        "is_pickle": True,
    }


def generate_ndata(
    func: Callable,
    identifier: str,
    inputs: List[Tuple[str, str]],
    outputs: List[Tuple[str, str]],
    properties: List[Tuple[str, str]],
    catalog: str,
    node_type: str,
    additional_data: Optional[Dict[str, Any]] = None,
) -> Dict[str, Any]:
    """Generate node data for creating a node."""
    from node_graph.decorator import generate_input_sockets
    from aiida_workgraph.node import Node

    args, kwargs, var_args, var_kwargs, _inputs = generate_input_sockets(
        func, inputs, properties
    )
    node_outputs = outputs
    # add built-in sockets
    _inputs.append(["General", "_wait", {"link_limit": 1e6}])
    node_outputs.append(["General", "_wait"])
    node_outputs.append(["General", "_outputs"])
    ndata = {
        "node_class": Node,
        "identifier": identifier,
        "args": args,
        "kwargs": kwargs,
        "var_args": var_args,
        "var_kwargs": var_kwargs,
        "node_type": node_type,
        "properties": properties,
        "inputs": _inputs,
        "outputs": node_outputs,
        "executor": serialize_function(func),
        "catalog": catalog,
    }
    if additional_data:
        ndata.update(additional_data)
    return ndata


class NodeDecoratorCollection:
    """Collection of node decorators."""

    # decorator with arguments indentifier, args, kwargs, properties, inputs, outputs, executor
    def decorator_node(
        identifier: Optional[str] = None,
        node_type: str = "Normal",
        properties: Optional[List[Tuple[str, str]]] = None,
        inputs: Optional[List[Tuple[str, str]]] = None,
        outputs: Optional[List[Tuple[str, str]]] = None,
        catalog: str = "Others",
    ) -> Callable:
        """Generate a decorator that register a function as a node.

        Attributes:
            indentifier (str): node identifier
            catalog (str): node catalog
            args (list): node args
            kwargs (dict): node kwargs
            properties (list): node properties
            inputs (list): node inputs
            outputs (list): node outputs
        """

        def decorator(func):
            nonlocal identifier, node_type

            if identifier is None:
                identifier = func.__name__

            # Determine node_type based on AiiDA's node classes
            node_type = node_type
            if hasattr(func, "node_class"):
                if func.node_class is CalcFunctionNode:
                    node_type = "calcfunction"
                elif func.node_class is WorkFunctionNode:
                    node_type = "workfunction"
            ndata = generate_ndata(
                func,
                identifier,
                inputs or [],
                outputs or [["General", "result"]],
                properties or [],
                catalog,
                node_type,
            )
            node = create_node(ndata)
            func.identifier = identifier
            func.node = node
            return func

        return decorator

    # decorator with arguments indentifier, args, kwargs, properties, inputs, outputs, executor
    @staticmethod
<<<<<<< HEAD
    def decorator_node_group(
        identifier: Optional[str] = None,
        properties: Optional[List[Tuple[str, str]]] = None,
        inputs: Optional[List[Tuple[str, str]]] = None,
        outputs: Optional[List[Tuple[str, str]]] = None,
        catalog: str = "Others",
    ) -> Callable:
        """Generate a decorator that register a node group as a node.
=======
    def decorator_graph_builder(
        identifier=None,
        properties=None,
        inputs=None,
        outputs=None,
        catalog="Others",
    ):
        """Generate a decorator that register a graph builder as a node.
>>>>>>> e12c3785

        Attributes:
            indentifier (str): node identifier
            catalog (str): node catalog
            properties (list): node properties
            inputs (list): node inputs
            outputs (list): node outputs
        """

        outputs = outputs or []

        def decorator(func):
            nonlocal identifier, inputs, outputs

            if identifier is None:
                identifier = func.__name__
            # use cloudpickle to serialize function
            func.identifier = identifier

            node_outputs = [["General", output[1]] for output in outputs]
            # print(node_inputs, node_outputs)
            #
            node_type = "graph_builder"
            ndata = generate_ndata(
                func,
                identifier,
                inputs or [],
                node_outputs,
                properties or [],
                catalog,
                node_type,
            )
            node = create_node(ndata)
            node.group_inputs = inputs
            node.group_outputs = outputs
            func.node = node
            return func

        return decorator

    @staticmethod
    def calcfunction(**kwargs: Any) -> Callable:
        def decorator(func):
            # First, apply the calcfunction decorator
            calcfunc_decorated = calcfunction(func)
            # Then, apply node decorator
            node_decorated = node(**kwargs)(calcfunc_decorated)

            return node_decorated

        return decorator

    @staticmethod
    def workfunction(**kwargs: Any) -> Callable:
        def decorator(func):
            # First, apply the workfunction decorator
            calcfunc_decorated = workfunction(func)
            node_decorated = node(**kwargs)(calcfunc_decorated)

            return node_decorated

        return decorator

    # Making decorator_node accessible as 'node'
    node = decorator_node

    # Making decorator_graph_builder accessible as 'graph_builder'
    graph_builder = decorator_graph_builder

    def __call__(self, *args, **kwargs):
        # This allows using '@node' to directly apply the decorator_node functionality
        return self.decorator_node(*args, **kwargs)


node = NodeDecoratorCollection()<|MERGE_RESOLUTION|>--- conflicted
+++ resolved
@@ -9,15 +9,14 @@
 from aiida_workgraph.node import Node
 
 
-<<<<<<< HEAD
 def add_input_recursive(
     inputs: List[List[Union[str, Dict[str, Any]]]],
     port: PortNamespace,
+    args: List,
+    kwargs: List,
     prefix: Optional[str] = None,
+    required: bool = True,
 ) -> List[List[Union[str, Dict[str, Any]]]]:
-=======
-def add_input_recursive(inputs, port, args, kwargs, prefix=None, required=True):
->>>>>>> e12c3785
     """Add input recursively."""
     if prefix is None:
         port_name = port.name
@@ -330,8 +329,7 @@
 
     # decorator with arguments indentifier, args, kwargs, properties, inputs, outputs, executor
     @staticmethod
-<<<<<<< HEAD
-    def decorator_node_group(
+    def decorator_graph_builder(
         identifier: Optional[str] = None,
         properties: Optional[List[Tuple[str, str]]] = None,
         inputs: Optional[List[Tuple[str, str]]] = None,
@@ -339,17 +337,6 @@
         catalog: str = "Others",
     ) -> Callable:
         """Generate a decorator that register a node group as a node.
-=======
-    def decorator_graph_builder(
-        identifier=None,
-        properties=None,
-        inputs=None,
-        outputs=None,
-        catalog="Others",
-    ):
-        """Generate a decorator that register a graph builder as a node.
->>>>>>> e12c3785
-
         Attributes:
             indentifier (str): node identifier
             catalog (str): node catalog
