"""AiiDA workflow components: WorkGraph."""
from __future__ import annotations

import collections.abc
import functools
import logging
import typing as t

from plumpy.persistence import auto_persist
from plumpy.process_states import Continue, Wait
from plumpy.workchains import _PropagateReturn

from aiida.common import exceptions
from aiida.common.extendeddicts import AttributeDict
from aiida.common.lang import override
from aiida import orm
from aiida.orm import Node, ProcessNode, WorkChainNode
from aiida.orm.utils import load_node


from aiida.engine.processes.exit_code import ExitCode
from aiida.engine.processes.process import Process

from aiida.engine.processes.workchains.awaitable import (
    Awaitable,
    AwaitableAction,
    AwaitableTarget,
    construct_awaitable,
)
from aiida.engine.processes.workchains.workchain import Protect, WorkChainSpec
from aiida.engine import run_get_node


if t.TYPE_CHECKING:
    from aiida.engine.runners import Runner  # pylint: disable=unused-import

__all__ = "WorkGraph"


MAX_NUMBER_AWAITABLES_MSG = "The maximum number of subprocesses has been reached: {}. Cannot launch the job: {}."


@auto_persist("_awaitables")
class WorkGraphEngine(Process, metaclass=Protect):
    """The `WorkGraph` class is used to construct workflows in AiiDA."""

    # used to create a process node that represents what happened in this process.
    _node_class = WorkChainNode
    _spec_class = WorkChainSpec
    _CONTEXT = "CONTEXT"

    def __init__(
        self,
        inputs: dict | None = None,
        logger: logging.Logger | None = None,
        runner: "Runner" | None = None,
        enable_persistence: bool = True,
    ) -> None:
        """Construct a WorkGraph instance.

        :param inputs: work graph inputs
        :param logger: aiida logger
        :param runner: work graph runner
        :param enable_persistence: whether to persist this work graph

        """

        super().__init__(inputs, logger, runner, enable_persistence=enable_persistence)

        self._awaitables: list[Awaitable] = []
        self._context = AttributeDict()

    @classmethod
    def define(cls, spec: WorkChainSpec) -> None:
        super().define(spec)
        spec.input("input_file", valid_type=orm.SinglefileData, required=False)
        spec.input_namespace(
            "wg", dynamic=True, required=False, help="WorkGraph inputs"
        )
        spec.input_namespace("input_nodes", dynamic=True, required=False)
        spec.exit_code(2, "ERROR_SUBPROCESS", message="A subprocess has failed.")

        spec.output_namespace("new_data", dynamic=True)
        spec.output_namespace("group_outputs", dynamic=True)
        spec.output(
            "execution_count",
            valid_type=orm.Int,
            required=False,
            help="The number of time the WorkGraph runs.",
        )
        #
        spec.exit_code(
            201, "UNKNOWN_MESSAGE_TYPE", message="The message type is unknown."
        )
        spec.exit_code(202, "UNKNOWN_NODE_TYPE", message="The node type is unknown.")
        #
        spec.exit_code(
            301,
            "OUTPUS_NOT_MATCH_RESULTS",
            message="The outputs of the process do not match the results.",
        )
        spec.exit_code(
            302,
            "NODE_FAILED",
            message="Some of the nodes failed.",
        )
        spec.exit_code(
            303,
            "NODE_NON_ZERO_EXIT_STATUS",
            message="Some of the nodes exited with non-zero status.",
        )

    @property
    def ctx(self) -> AttributeDict:
        """Get the context."""
        return self._context

    @override
    def save_instance_state(
        self, out_state: t.Dict[str, t.Any], save_context: t.Any
    ) -> None:
        """Save instance state.

        :param out_state: state to save in

        :param save_context:
        :type save_context: :class:`!plumpy.persistence.LoadSaveContext`

        """
        super().save_instance_state(out_state, save_context)
        # Save the context
        out_state[self._CONTEXT] = self.ctx

    @override
    def load_instance_state(
        self, saved_state: t.Dict[str, t.Any], load_context: t.Any
    ) -> None:
        super().load_instance_state(saved_state, load_context)
        # Load the context
        self._context = saved_state[self._CONTEXT]

        self.set_logger(self.node.logger)

        if self._awaitables:
            # this is a new runner, so we need to re-register the callbacks
            self.ctx._awaitable_actions = []
            self._action_awaitables()

    def _resolve_nested_context(self, key: str) -> tuple[AttributeDict, str]:
        """
        Returns a reference to a sub-dictionary of the context and the last key,
        after resolving a potentially segmented key where required sub-dictionaries are created as needed.

        :param key: A key into the context, where words before a dot are interpreted as a key for a sub-dictionary
        """
        ctx = self.ctx
        ctx_path = key.split(".")

        for index, path in enumerate(ctx_path[:-1]):
            try:
                ctx = ctx[path]
            except KeyError:  # see below why this is the only exception we have to catch here
                ctx[
                    path
                ] = AttributeDict()  # create the sub-dict and update the context
                ctx = ctx[path]
                continue

            # Notes:
            # * the first ctx (self.ctx) is guaranteed to be an AttributeDict, hence the post-"dereference" checking
            # * the values can be many different things: on insertion they are either AtrributeDict, List or Awaitables
            #   (subclasses of AttributeDict) but after resolution of an Awaitable this will be the value itself
            # * assumption: a resolved value is never a plain AttributeDict, on the other hand if a resolved Awaitable
            #   would be an AttributeDict we can append things to it since the order of tasks is maintained.
            if type(ctx) != AttributeDict:  # pylint: disable=C0123
                raise ValueError(
                    f"Can not update the context for key `{key}`: "
                    f' found instance of `{type(ctx)}` at `{".".join(ctx_path[:index + 1])}`, expected AttributeDict'
                )

        return ctx, ctx_path[-1]

    def _insert_awaitable(self, awaitable: Awaitable) -> None:
        """Insert an awaitable that should be terminated before before continuing to the next step.

        :param awaitable: the thing to await
        """
        ctx, key = self._resolve_nested_context(awaitable.key)

        # Already assign the awaitable itself to the location in the context container where it is supposed to end up
        # once it is resolved. This is especially important for the `APPEND` action, since it needs to maintain the
        # order, but the awaitables will not necessarily be resolved in the order in which they are added. By using the
        # awaitable as a placeholder, in the `_resolve_awaitable`, it can be found and replaced by the resolved value.
        if awaitable.action == AwaitableAction.ASSIGN:
            ctx[key] = awaitable
        elif awaitable.action == AwaitableAction.APPEND:
            ctx.setdefault(key, []).append(awaitable)
        else:
            raise AssertionError(f"Unsupported awaitable action: {awaitable.action}")

        self._awaitables.append(
            awaitable
        )  # add only if everything went ok, otherwise we end up in an inconsistent state
        self._update_process_status()

    def _resolve_awaitable(self, awaitable: Awaitable, value: t.Any) -> None:
        """Resolve an awaitable.

        Precondition: must be an awaitable that was previously inserted.

        :param awaitable: the awaitable to resolve
        """
        ctx, key = self._resolve_nested_context(awaitable.key)

        if awaitable.action == AwaitableAction.ASSIGN:
            ctx[key] = value
        elif awaitable.action == AwaitableAction.APPEND:
            # Find the same awaitable inserted in the context
            container = ctx[key]
            for index, placeholder in enumerate(container):
                if (
                    isinstance(placeholder, Awaitable)
                    and placeholder.pk == awaitable.pk
                ):
                    container[index] = value
                    break
            else:
                raise AssertionError(
                    f"Awaitable `{awaitable.pk} was not in `ctx.{awaitable.key}`"
                )
        else:
            raise AssertionError(f"Unsupported awaitable action: {awaitable.action}")

        awaitable.resolved = True
        self._awaitables.remove(
            awaitable
        )  # remove only if everything went ok, otherwise we may lose track

        if not self.has_terminated():
            # the process may be terminated, for example, if the process was killed or excepted
            # then we should not try to update it
            self._update_process_status()

    @Protect.final
    def to_context(self, **kwargs: Awaitable | ProcessNode) -> None:
        """Add a dictionary of awaitables to the context.

        This is a convenience method that provides syntactic sugar, for a user to add multiple intersteps that will
        assign a certain value to the corresponding key in the context of the work graph.
        """
        for key, value in kwargs.items():
            awaitable = construct_awaitable(value)
            awaitable.key = key
            self._insert_awaitable(awaitable)

    def _update_process_status(self) -> None:
        """Set the process status with a message accounting the current sub processes that we are waiting for."""
        if self._awaitables:
            status = f"Waiting for child processes: {', '.join([str(_.pk) for _ in self._awaitables])}"
            self.node.set_process_status(status)
        else:
            self.node.set_process_status(None)

    @override
    def run(self) -> t.Any:
        self.setup()
        return self._do_step()

    def _do_step(self) -> t.Any:
        """Execute the next step in the workgraph and return the result.

        If any awaitables were created, the process will enter in the Wait state,
        otherwise it will go to Continue.
        """
        # we will not remove the awaitables here,
        # we resume the workgraph in the callback function even
        # there are some awaitables left
        # self._awaitables = []
        result: t.Any = None

        try:
            self.continue_workgraph()
        except _PropagateReturn as exception:
            finished, result = True, exception.exit_code
        else:
            finished, result = self.is_workgraph_finished()

        # If the workgraph is finished or the result is an ExitCode, we exit by returning
        if finished:
            if isinstance(result, ExitCode):
                return result
            else:
                return self.finalize()

        if self._awaitables:
            return Wait(self._do_step, "Waiting before next step")

        return Continue(self._do_step)

    def _store_nodes(self, data: t.Any) -> None:
        """Recurse through a data structure and store any unstored nodes that are found along the way

        :param data: a data structure potentially containing unstored nodes
        """
        if isinstance(data, Node) and not data.is_stored:
            data.store()
        elif isinstance(data, collections.abc.Mapping):
            for _, value in data.items():
                self._store_nodes(value)
        elif isinstance(data, collections.abc.Sequence) and not isinstance(data, str):
            for value in data:
                self._store_nodes(value)

    @override
    @Protect.final
    def on_exiting(self) -> None:
        """Ensure that any unstored nodes in the context are stored, before the state is exited

        After the state is exited the next state will be entered and if persistence is enabled, a checkpoint will
        be saved. If the context contains unstored nodes, the serialization necessary for checkpointing will fail.
        """
        super().on_exiting()
        try:
            self._store_nodes(self.ctx)
        except Exception:  # pylint: disable=broad-except
            # An uncaught exception here will have bizarre and disastrous consequences
            self.logger.exception("exception in _store_nodes called in on_exiting")

    @Protect.final
    def on_wait(self, awaitables: t.Sequence[t.Awaitable]):
        """Entering the WAITING state."""
        super().on_wait(awaitables)
        if self._awaitables:
            self._action_awaitables()
        else:
            self.call_soon(self.resume)

    def _action_awaitables(self) -> None:
        """Handle the awaitables that are currently registered with the work chain.

        Depending on the class type of the awaitable's target a different callback
        function will be bound with the awaitable and the runner will be asked to
        call it when the target is completed
        """
        for awaitable in self._awaitables:
            # if the waitable already has a callback, skip
            if awaitable.pk in self.ctx._awaitable_actions:
                continue
            if awaitable.target == AwaitableTarget.PROCESS:
                callback = functools.partial(
                    self.call_soon, self._on_awaitable_finished, awaitable
                )
                self.runner.call_on_process_finish(awaitable.pk, callback)
                self.ctx._awaitable_actions.append(awaitable.pk)
            else:
                assert f"invalid awaitable target '{awaitable.target}'"

    def _on_awaitable_finished(self, awaitable: Awaitable) -> None:
        """Callback function, for when an awaitable process instance is completed.

        The awaitable will be effectuated on the context of the work chain and removed from the internal list. If all
        awaitables have been dealt with, the work chain process is resumed.

        :param awaitable: an Awaitable instance
        """
        print("on awaitable finished: ", awaitable.key)
        self.logger.info(
            "received callback that awaitable %d has terminated", awaitable.pk
        )

        try:
            node = load_node(awaitable.pk)
        except (exceptions.MultipleObjectsError, exceptions.NotExistent):
            raise ValueError(
                f"provided pk<{awaitable.pk}> could not be resolved to a valid Node instance"
            )

        if awaitable.outputs:
            value = {
                entry.link_label: entry.node for entry in node.base.links.get_outgoing()
            }
        else:
            value = node  # type: ignore

        self._resolve_awaitable(awaitable, value)

        # node finished, update the node state and result
        # udpate the node state
        self.update_node_state(awaitable.key)
        # try to resume the workgraph, if the workgraph is already resumed
        # by other awaitable, this will not work
        try:
            self.resume()
        except Exception as e:
            print(e)

    def _build_process_label(self) -> str:
        """Use the workgraph name as the process label."""
        return f"WorkGraph<{self.inputs.wg['name']}>"

    def setup(self) -> None:
        # track if the awaitable callback is added to the runner
        self.ctx._awaitable_actions = []
        self.ctx.new_data = dict()
        self.ctx.input_nodes = dict()
        # read the latest workgraph data
        wgdata = self.read_wgdata_from_base()
        self.init_ctx(wgdata)
        #
        self.ctx.msgs = []
        self.ctx._execution_count = 0
        # init node results
        self.set_node_results()
        # while workgraph
        if self.ctx.workgraph["workgraph_type"].upper() == "WHILE":
            self.ctx._max_iteration = self.ctx.workgraph.get("max_iteration", 1000)
            should_run = self.check_while_conditions()
            if not should_run:
                self.set_node_state(self.ctx.nodes.keys(), "SKIPPED")
        # for workgraph
        if self.ctx.workgraph["workgraph_type"].upper() == "FOR":
            should_run = self.check_for_conditions()
            if not should_run:
                self.set_node_state(self.ctx.nodes.keys(), "SKIPPED")

    def setup_ctx_workgraph(self, wgdata: t.Dict[str, t.Any]) -> None:
        """setup the workgraph in the context."""
        self.ctx.nodes = wgdata["nodes"]
        self.ctx.links = wgdata["links"]
        self.ctx.connectivity = wgdata["connectivity"]
        self.ctx.ctrl_links = wgdata["ctrl_links"]
        self.ctx.workgraph = wgdata

    def read_wgdata_from_base(self) -> t.Dict[str, t.Any]:
        """Read workgraph data from base.extras."""
        from aiida.orm.utils.serialize import deserialize_unsafe

        wgdata = deserialize_unsafe(self.node.base.extras.get("workgraph"))
        return wgdata

    def update_workgraph_from_base(self) -> None:
        """Update the ctx from base.extras."""
        wgdata = self.read_wgdata_from_base()
        for name, node in wgdata["nodes"].items():
            node["state"] = self.ctx.nodes[name]["state"]
            node["results"] = self.ctx.nodes[name].get("results")
            node["process"] = self.ctx.nodes[name].get("process")
        self.setup_ctx_workgraph(wgdata)

    def init_ctx(self, wgdata: t.Dict[str, t.Any]) -> None:
        """Init the context from the workgraph data."""
        from aiida_workgraph.utils import update_nested_dict

        # set up the context variables
        self.ctx.max_number_awaitables = (
            wgdata["max_number_jobs"] if wgdata["max_number_jobs"] else 1000000
        )
        self.ctx["_count"] = 0
        for key, value in wgdata["context"].items():
            key = key.replace("__", ".")
            update_nested_dict(self.ctx, key, value)
        # set up the workgraph
        self.setup_ctx_workgraph(wgdata)

    def set_node_results(self) -> None:
        for _, node in self.ctx.nodes.items():
            if node.get("process"):
                if isinstance(node["process"], str):
                    node["process"] = orm.load_node(node["process"])
                self.set_node_result(node)
            self.set_node_result(node)

    def set_node_result(self, node: t.Dict[str, t.Any]) -> None:
        name = node["name"]
        # print(f"set node result: {name}")
        if node.get("process"):
            # print(f"set node result: {name} process")
            state = node["process"].process_state.value.upper()
            if node["process"].is_finished_ok:
                node["state"] = state
                if node["metadata"]["node_type"].upper() == "GRAPH_BUILDER":
                    # expose the outputs of workgraph
                    node["results"] = getattr(
                        node["process"].outputs, "group_outputs", None
                    )
                    # self.ctx.new_data[name] = outputs
                elif node["metadata"]["node_type"].upper() == "WORKGRAPH":
                    # expose the outputs of all the nodes in the workgraph
                    node["results"] = {}
                    outgoing = node["process"].base.links.get_outgoing()
                    for link in outgoing.all():
                        if isinstance(link.node, ProcessNode) and getattr(
                            link.node, "process_state", False
                        ):
                            node["results"][link.link_label] = link.node.outputs
                else:
                    node["results"] = node["process"].outputs
                    # self.ctx.new_data[name] = node["results"]
                self.ctx.nodes[name]["state"] = "FINISHED"
                self.node_to_context(name)
                self.report(f"Node: {name} finished.")
            # all other states are considered as failed
            else:
                node["state"] = state
                node["results"] = node["process"].outputs
                # self.ctx.new_data[name] = node["results"]
                self.ctx.nodes[name]["state"] = "FAILED"
                # set child state to FAILED
                self.set_node_state(self.ctx.connectivity["child_node"][name], "FAILED")
                self.report(f"Node: {name} failed.")
        else:
            node["results"] = None

    def apply_actions(self) -> None:
        """Apply actions to the workgraph.
        The actions are stored in the base.extras["workgraph_queue"].
        The index of the last applied action is stored in the base.extras["workgraph_queue_index"].
        """
        msgs = self.node.base.extras.get("workgraph_queue", [])
        index = self.node.base.extras.get("workgraph_queue_index", 0)
        for msg in msgs[index:]:
            header, msg = msg.split(",")
            if header == "node":
                self.apply_node_actions(msg)
            else:
                self.report(f"Unknow message type {msg}")
            index += 1
            self.report("Apply actions: {}".format(msg))
            msgs = self.node.base.extras.set("workgraph_queue_index", index)

    def apply_node_actions(self, msg: str) -> None:
        """Apply node actions to the workgraph."""
        name, action = msg.split(":")
        print("apply node actions: ", name, action)
        if action == "RESET":
            self.reset_node(name)

    def reset_node(self, name: str) -> None:
        """Reset node."""
        self.ctx.nodes[name]["state"] = "CREATED"
        # reset its child nodes
        names = self.ctx.connectivity["child_node"][name]
        for name in names:
            self.ctx.nodes[name]["state"] = "CREATED"
            self.ctx.nodes[name]["result"] = None
            self.ctx.nodes[name]["process"] = None

    def continue_workgraph(self, exclude: t.Optional[t.List[str]] = None) -> None:
        print("Continue workgraph.")
        exclude = exclude or []
        self.report("Continue workgraph.")
        self.update_workgraph_from_base()
        self.apply_actions()
        node_to_run = []
        for name, node in self.ctx.nodes.items():
            # update node state
            if node["state"] in ["RUNNING", "FINISHED", "FAILED", "SKIPPED"]:
                continue
            ready, output = self.check_parent_state(name)
            if ready and name not in exclude:
                node_to_run.append(name)
        #
        self.report("nodes ready to run: {}".format(",".join(node_to_run)))
        self.run_nodes(node_to_run)

    def update_node_state(self, name: str) -> None:
        """Update node state if node is a Awaitable."""
        print("update node state: ", name)
        node = self.ctx.nodes[name]
        if (
            node["metadata"]["node_type"].upper()
            in [
                "CALCFUNCTION",
                "WORKFUNCTION",
                "CALCJOB",
                "WORKCHAIN",
                "GRAPH_BUILDER",
                "WORKGRAPH",
                "PYTHONJOB",
            ]
            and node["state"] == "RUNNING"
        ):
            self.set_node_result(node)

    def is_workgraph_finished(self) -> bool:
        """Check if the workgraph is finished.
        For `while` workgraph, we need check its conditions"""
        is_finished = True
        failed_nodes = []
        for name, node in self.ctx.nodes.items():
            # self.update_node_state(name)
            print("node: ", name, node["state"])
            if node["state"] in ["RUNNING", "CREATED", "READY"]:
                is_finished = False
            elif node["state"] == "FAILED":
                failed_nodes.append(name)
        if is_finished:
            if self.ctx.workgraph["workgraph_type"].upper() == "WHILE":
                should_run = self.check_while_conditions()
                is_finished = not should_run
            if self.ctx.workgraph["workgraph_type"].upper() == "FOR":
                should_run = self.check_for_conditions()
                is_finished = not should_run
        print("is workgraph finished: ", is_finished)
        if is_finished and len(failed_nodes) > 0:
            message = f"WorkGraph finished, but nodes: {failed_nodes} failed."
            self.report(message)
            result = ExitCode(302, message)
        else:
            result = None
        return is_finished, result

    def check_while_conditions(self) -> bool:
        """Check while conditions.
        Run all condition nodes and check if all the conditions are True.
        """
        print("Is a while workgraph")
        print(
            "execution count: ",
            self.ctx._execution_count,
            "max iteration: ",
            self.ctx._max_iteration,
        )
        self.report("Check while conditions.")
        if self.ctx._execution_count >= self.ctx._max_iteration:
            print("Max iteration reached.")
            self.report("Max iteration reached.")
            return False
        condition_nodes = []
        for c in self.ctx.workgraph["conditions"]:
            node_name, socket_name = c.split(".")
            if "node_name" != "context":
                condition_nodes.append(node_name)
        self.run_nodes(condition_nodes, continue_workgraph=False)
        conditions = []
        for c in self.ctx.workgraph["conditions"]:
            node_name, socket_name = c.split(".")
            if node_name == "context":
                conditions.append(self.ctx[socket_name])
            else:
                conditions.append(self.ctx.nodes[node_name]["results"][socket_name])
        print("conditions: ", conditions)
        should_run = False not in conditions
        if should_run:
            self.reset()
            self.set_node_state(condition_nodes, "SKIPPED")
        return should_run

    def check_for_conditions(self) -> bool:
        print("Is a for workgraph")
        condition_nodes = [c[0] for c in self.ctx.workgraph["conditions"]]
        self.run_nodes(condition_nodes)
        conditions = [self.ctx._count < len(self.ctx.sequence)] + [
            self.ctx.nodes[c[0]]["results"][c[1]]
            for c in self.ctx.workgraph["conditions"]
        ]
        print("conditions: ", conditions)
        should_run = False not in conditions
        if should_run:
            self.reset()
            self.set_node_state(condition_nodes, "SKIPPED")
            self.ctx["i"] = self.ctx.sequence[self.ctx._count]
        self.ctx._count += 1
        return should_run

    def run_nodes(self, names: t.List[str], continue_workgraph: bool = True) -> None:
        """Run node
        Here we use ToContext to pass the results of the run to the next step.
        This will force the engine to wait for all the submitted processes to
        finish before continuing to the next step.
        """
        from aiida_workgraph.utils import (
            get_executor,
            create_data_node,
            update_nested_dict_with_special_keys,
        )

        for name in names:
            print("-" * 60)
            node = self.ctx.nodes[name]
            if node["metadata"]["node_type"].upper() in [
                "CALCJOB",
                "WORKCHAIN",
                "GRAPH_BUILDER",
                "WORKGRAPH",
                "PYTHONJOB",
            ]:
                if len(self._awaitables) > self.ctx.max_number_awaitables:
                    print(
                        MAX_NUMBER_AWAITABLES_MSG.format(
                            self.ctx.max_number_awaitables, name
                        )
                    )
                    continue
            self.report(f"Run node: {name}, type: {node['metadata']['node_type']}")
            # print("Run node: ", name)
            # print("executor: ", node["executor"])
            executor, _ = get_executor(node["executor"])
            print("executor: ", executor)
            args, kwargs, var_args, var_kwargs, args_dict = self.get_inputs(node)
            for i, key in enumerate(self.ctx.nodes[name]["metadata"]["args"]):
                kwargs[key] = args[i]
            # update the port namespace
            kwargs = update_nested_dict_with_special_keys(kwargs)
            print("args: ", args)
            print("kwargs: ", kwargs)
            print("var_kwargs: ", var_kwargs)
            # kwargs["meta.label"] = name
            # output must be a Data type or a mapping of {string: Data}
            node["results"] = {}
            if node["metadata"]["node_type"].upper() == "NODE":
                print("node  type: node.")
                results = self.run_executor(executor, [], kwargs, var_args, var_kwargs)
                node["process"] = results
                node["results"] = {node["outputs"][0]["name"]: results}
                self.ctx.input_nodes[name] = results
                self.ctx.nodes[name]["state"] = "FINISHED"
                self.node_to_context(name)
                # ValueError: attempted to add an input link after the process node was already stored.
                # self.node.base.links.add_incoming(results, "INPUT_WORK", name)
                self.report(f"Node: {name} finished.")
                if continue_workgraph:
                    self.continue_workgraph(names)
            elif node["metadata"]["node_type"].upper() == "DATA":
                print("node  type: data.")
                for key in self.ctx.nodes[name]["metadata"]["args"]:
                    kwargs.pop(key, None)
                results = create_data_node(executor, args, kwargs)
                node["results"] = {node["outputs"][0]["name"]: results}
                node["process"] = results
                self.ctx.new_data[name] = results
                self.ctx.nodes[name]["state"] = "FINISHED"
                self.node_to_context(name)
                self.report(f"Node: {name} finished.")
                if continue_workgraph:
                    self.continue_workgraph(names)
            elif node["metadata"]["node_type"].upper() in [
                "CALCFUNCTION",
                "WORKFUNCTION",
            ]:
                print("node type: calcfunction/workfunction.")
                kwargs.setdefault("metadata", {})
                kwargs["metadata"].update({"call_link_label": name})
                try:
                    # since aiida 2.5.0, we need to use args_dict to pass the args to the run_get_node
                    if var_kwargs is None:
                        results, process = run_get_node(executor, **kwargs)
                    else:
                        results, process = run_get_node(
                            executor, **kwargs, **var_kwargs
                        )
                    process.label = name
                    # only one output
                    if isinstance(results, orm.Data):
                        results = {node["outputs"][0]["name"]: results}
                    node["results"] = results
                    # print("results: ", results)
                    node["process"] = process
                    self.ctx.nodes[name]["state"] = "FINISHED"
                    self.node_to_context(name)
                    self.report(f"Node: {name} finished.")
                except Exception as e:
                    print(e)
                    self.report(e)
                    self.ctx.nodes[name]["state"] = "FAILED"
                    # set child state to FAILED
                    self.set_node_state(
                        self.ctx.connectivity["child_node"][name], "FAILED"
                    )
                    print(f"Node: {name} failed.")
                    self.report(f"Node: {name} failed.")
                # exclude the current nodes from the next run
                if continue_workgraph:
                    self.continue_workgraph(names)
            elif node["metadata"]["node_type"].upper() in ["CALCJOB", "WORKCHAIN"]:
                # process = run_get_node(executor, *args, **kwargs)
                print("node  type: calcjob/workchain.")
                kwargs.setdefault("metadata", {})
                kwargs["metadata"].update({"call_link_label": name})
                # transfer the args to kwargs
                process = self.submit(executor, **kwargs)
                process.label = name
                node["process"] = process
                self.ctx.nodes[name]["state"] = "RUNNING"
                self.to_context(**{name: process})
            elif node["metadata"]["node_type"].upper() in ["GRAPH_BUILDER"]:
                print("node  type: graph_builder.")
                wg = self.run_executor(executor, [], kwargs, var_args, var_kwargs)
                wg.name = name
                wg.group_outputs = self.ctx.nodes[name]["metadata"]["group_outputs"]
                wg.parent_uuid = self.node.uuid
                wg.save(metadata={"call_link_label": name})
                print("submit workgraph: ")
                process = self.submit(wg.process_inited)
                node["process"] = process
                self.ctx.nodes[name]["state"] = "RUNNING"
                self.to_context(**{name: process})
            elif node["metadata"]["node_type"].upper() in ["WORKGRAPH"]:
                from .utils import prepare_for_workgraph_node
                from aiida_workgraph.utils.analysis import WorkGraphSaver

                inputs, wgdata = prepare_for_workgraph_node()
                process_inited = WorkGraphEngine(inputs=inputs)
                process_inited.runner.persister.save_checkpoint(process_inited)
                saver = WorkGraphSaver(process_inited.node, wgdata)
                saver.save()
                print("submit workgraph: ")
                process = self.submit(process_inited)
                node["process"] = process
                self.ctx.nodes[name]["state"] = "RUNNING"
                self.to_context(**{name: process})
            elif node["metadata"]["node_type"].upper() in ["PYTHONJOB"]:
                from aiida_workgraph.calculations.python import PythonJob
<<<<<<< HEAD
                from .utils import prepare_for_pythonjob

                inputs = prepare_for_pythonjob(
                    node, executor, args, kwargs, var_args, var_kwargs
                )
=======
                from aiida_workgraph.utils import get_or_create_code
                import os

                print("node  type: Python.")
                # get the names kwargs for the PythonJob, which are the inputs before _wait
                function_kwargs = {}
                for input in node["inputs"]:
                    if input["name"] == "_wait":
                        break
                    function_kwargs[input["name"]] = kwargs.pop(input["name"], None)
                # if the var_kwargs is not None, we need to pop the var_kwargs from the kwargs
                # then update the function_kwargs if var_kwargs is not None
                if node["metadata"]["var_kwargs"] is not None:
                    function_kwargs.pop(node["metadata"]["var_kwargs"], None)
                    if var_kwargs:
                        function_kwargs.update(var_kwargs.value)
                # setup code
                code = kwargs.pop("code", None)
                computer = kwargs.pop("computer", None)
                code_label = kwargs.pop("code_label", None)
                code_path = kwargs.pop("code_path", None)
                prepend_text = kwargs.pop("prepend_text", None)
                upload_files = kwargs.pop("upload_files", {})
                new_upload_files = {}
                # change the string in the upload files to SingleFileData, or FolderData
                for key, source in upload_files.items():
                    # only alphanumeric and underscores are allowed in the key
                    # replace all "." with "_dot_"
                    new_key = key.replace(".", "_dot_")
                    if isinstance(source, str):
                        if os.path.isfile(source):
                            new_upload_files[new_key] = orm.SinglefileData(file=source)
                        elif os.path.isdir(source):
                            new_upload_files[new_key] = orm.FolderData(tree=source)
                    elif isinstance(source, (orm.SinglefileData, orm.FolderData)):
                        new_upload_files[new_key] = source
                    else:
                        raise ValueError(
                            f"Invalid upload file type: {type(source)}, {source}"
                        )
                #
                if code is None:
                    code = get_or_create_code(
                        computer=computer if computer else "localhost",
                        code_label=code_label if code_label else "python3",
                        code_path=code_path if code_path else None,
                        prepend_text=prepend_text if prepend_text else None,
                    )
                parent_folder = kwargs.pop("parent_folder", None)
                metadata = kwargs.pop("metadata", {})
                metadata.update({"call_link_label": name})
                # get the source code of the function
                function_name = executor.__name__
                function_source_code = (
                    node["executor"]["import_statements"]
                    + "\n"
                    + node["executor"]["function_source_code"]
                )
                # outputs
                output_name_list = [output["name"] for output in node["outputs"]]
                # serialize the kwargs into AiiDA Data
                function_kwargs = serialize_to_aiida_nodes(function_kwargs)
                # transfer the args to kwargs
                inputs = {
                    "function_source_code": orm.Str(function_source_code),
                    "function_name": orm.Str(function_name),
                    "code": code,
                    "function_kwargs": function_kwargs,
                    "upload_files": new_upload_files,
                    "output_name_list": orm.List(output_name_list),
                    "parent_folder": parent_folder,
                    "metadata": metadata,
                    **kwargs,
                }
>>>>>>> 99970682
                # since aiida 2.5.0, we can pass inputs directly to the submit, no need to use **inputs
                process = self.submit(
                    PythonJob,
                    **inputs,
                )
                process.label = name
                node["process"] = process
                self.ctx.nodes[name]["state"] = "RUNNING"
                self.to_context(**{name: process})
            elif node["metadata"]["node_type"].upper() in ["NORMAL"]:
                print("node  type: Normal.")
                # normal function does not have a process
                if "context" in node["metadata"]["kwargs"]:
                    self.ctx.node_name = name
                    kwargs.update({"context": self.ctx})
                for key in self.ctx.nodes[name]["metadata"]["args"]:
                    kwargs.pop(key, None)
                results = self.run_executor(
                    executor, args, kwargs, var_args, var_kwargs
                )
                # node["process"] = results
                if isinstance(results, tuple):
                    if len(node["outputs"]) != len(results):
                        return self.exit_codes.OUTPUS_NOT_MATCH_RESULTS
                    for i in range(len(node["outputs"])):
                        node["results"][node["outputs"][i]["name"]] = results[i]
                elif isinstance(results, dict):
                    node["results"] = results
                else:
                    node["results"][node["outputs"][0]["name"]] = results
                # save the results to the database (as a extra field of the node)
                # this is disabled
                # self.save_results_to_extras(name)
                self.ctx.input_nodes[name] = results
                self.ctx.nodes[name]["state"] = "FINISHED"
                self.node_to_context(name)
                self.report(f"Node: {name} finished.")
                if continue_workgraph:
                    self.continue_workgraph(names)
                # print("result from node: ", node["results"])
            else:
                print("node  type: unknown.")
                # self.report("Unknow node type {}".format(node["metadata"]["node_type"]))
                return self.exit_codes.UNKNOWN_NODE_TYPE

    def get_inputs(
        self, node: t.Dict[str, t.Any]
    ) -> t.Tuple[
        t.List[t.Any],
        t.Dict[str, t.Any],
        t.Optional[t.List[t.Any]],
        t.Optional[t.Dict[str, t.Any]],
        t.Dict[str, t.Any],
    ]:
        """Get input based on the links."""
        from aiida_workgraph.utils import get_nested_dict

        args = []
        args_dict = {}
        kwargs = {}
        var_args = None
        var_kwargs = None
        properties = node.get("properties", {})
        # TODO: check if input is linked, otherwise use the property value
        inputs = {}
        for input in node["inputs"]:
            # print(f"input: {input['name']}")
            if len(input["links"]) == 0:
                inputs[input["name"]] = self.update_context_variable(
                    properties[input["name"]]["value"]
                )
            elif len(input["links"]) == 1:
                link = input["links"][0]
                if self.ctx.nodes[link["from_node"]]["results"] is None:
                    inputs[input["name"]] = None
                else:
                    # handle the special socket _wait, _outputs
                    if link["from_socket"] == "_wait":
                        continue
                    elif link["from_socket"] == "_outputs":
                        inputs[input["name"]] = self.ctx.nodes[link["from_node"]][
                            "results"
                        ]
                    else:
                        inputs[input["name"]] = get_nested_dict(
                            self.ctx.nodes[link["from_node"]]["results"],
                            link["from_socket"],
                        )
            # handle the case of multiple outputs
            elif len(input["links"]) > 1:
                value = {}
                for link in input["links"]:
                    name = f'{link["from_node"]}_{link["from_socket"]}'
                    # handle the special socket _wait, _outputs
                    if link["from_socket"] == "_wait":
                        continue
                    if self.ctx.nodes[link["from_node"]]["results"] is None:
                        value[name] = None
                    else:
                        value[name] = self.ctx.nodes[link["from_node"]]["results"][
                            link["from_socket"]
                        ]
                inputs[input["name"]] = value
        for name in node["metadata"].get("args", []):
            if name in inputs:
                args.append(inputs[name])
                args_dict[name] = inputs[name]
            else:
                value = self.update_context_variable(properties[name]["value"])
                args.append(value)
                args_dict[name] = value
        for name in node["metadata"].get("kwargs", []):
            if name in inputs:
                kwargs[name] = inputs[name]
            else:
                value = self.update_context_variable(properties[name]["value"])
                kwargs[name] = value
        if node["metadata"]["var_args"] is not None:
            name = node["metadata"]["var_args"]
            if name in inputs:
                var_args = inputs[name]
            else:
                value = self.update_context_variable(properties[name]["value"])
                var_args = value
        if node["metadata"]["var_kwargs"] is not None:
            name = node["metadata"]["var_kwargs"]
            if name in inputs:
                var_kwargs = inputs[name]
            else:
                value = self.update_context_variable(properties[name]["value"])
                var_kwargs = value
        return args, kwargs, var_args, var_kwargs, args_dict

    def update_context_variable(self, value: t.Any) -> t.Any:
        # replace context variables
        from aiida_workgraph.utils import get_nested_dict

        """Get value from context."""
        if isinstance(value, dict):
            for key, sub_value in value.items():
                value[key] = self.update_context_variable(sub_value)
        elif (
            isinstance(value, str)
            and value.strip().startswith("{{")
            and value.strip().endswith("}}")
        ):
            name = value[2:-2].strip()
            return get_nested_dict(self.ctx, name)
        return value

    def node_to_context(self, name: str) -> None:
        """Export node result to context."""
        from aiida_workgraph.utils import update_nested_dict
        from aiida.common.exceptions import NotExistentKeyError

        items = self.ctx.nodes[name]["to_context"]
        for item in items:
            try:
                result = self.ctx.nodes[name]["results"][item[0]]
                update_nested_dict(self.ctx, item[1], result)
            except NotExistentKeyError as e:
                print(f"Warning: {e}. Skipping update for item {item[0]}")

    def check_node_state(self, name: str) -> None:
        """Check node states.

        - if all input nodes finished, launch node
        - if node is a scatter node, check if all scattered nodes finished
        """
        # print(f"    Check node {name} state: ")
        if self.ctx.nodes[name]["state"] in ["CREATED", "WAITING"]:
            ready, output = self.check_parent_state(name)
            if ready:
                # print(f"    Node {name} is ready to launch.")
                self.ctx.msgs.append(f"node,{name}:action:LAUNCH")  # noqa E231
        elif self.ctx.nodes[name]["state"] in ["SCATTERED"]:
            state, action = self.check_scattered_state(name)
            self.ctx.msgs.append(f"node,{name}:state:{state}")  # noqa E231
        else:
            # print(f"    Node {name} is in state {self.ctx.nodes[name]['state']}")
            pass

    def check_parent_state(self, name: str) -> t.Tuple[bool, t.Optional[str]]:
        node = self.ctx.nodes[name]
        inputs = node.get("inputs", None)
        wait_nodes = self.ctx.nodes[name].get("wait", [])
        # print("    wait_nodes: ", wait_nodes)
        ready = True
        if inputs is None and len(wait_nodes) == 0:
            return ready
        else:
            # check the wait node first
            for node_name in wait_nodes:
                # in case the node is removed
                if node_name not in self.ctx.nodes:
                    continue
                if self.ctx.nodes[node_name]["state"] not in [
                    "FINISHED",
                    "SKIPPED",
                    "FAILED",
                ]:
                    ready = False
                    return ready, f"Node {name} wait for {node_name}"
            for input in inputs:
                # print("    input, ", input["from_node"], self.ctx.nodes[input["from_node"]]["state"])
                for link in input["links"]:
                    if self.ctx.nodes[link["from_node"]]["state"] not in [
                        "FINISHED",
                        "SKIPPED",
                        "FAILED",
                    ]:
                        ready = False
                        return (
                            ready,
                            f"{name}, input: {link['from_node']} is {self.ctx.nodes[link['from_node']]['state']}",
                        )
        return ready, None

    # def expose_graph_build_outputs(self, name):
    #     # print("expose_graph_build_outputs")
    #     outputs = {}
    #     process = self.ctx.nodes[name]["process"]
    #     outgoing = process.base.links.get_outgoing()
    #     for output in self.ctx.nodes[name]["group_outputs"]:
    #         node = outgoing.get_node_by_label(output[0])
    #         outputs[output[2]] = getattr(node.outputs, output[1])
    #     return outputs
    def reset(self) -> None:
        print("Reset")
        self.ctx._execution_count += 1
        self.set_node_state(self.ctx.nodes.keys(), "CREATED")

    def set_node_state(
        self, names: t.Union[t.List[str], t.Sequence[str]], value: str
    ) -> None:
        """Set node state"""
        for name in names:
            self.ctx.nodes[name]["state"] = value

    def run_executor(
        self,
        executor: t.Callable,
        args: t.List[t.Any],
        kwargs: t.Dict[str, t.Any],
        var_args: t.Optional[t.List[t.Any]],
        var_kwargs: t.Optional[t.Dict[str, t.Any]],
    ) -> t.Any:
        if var_kwargs is None:
            return executor(*args, **kwargs)
        else:
            print("var_kwargs: ", var_kwargs)
            return executor(*args, **kwargs, **var_kwargs)

    def save_results_to_extras(self, name: str) -> None:
        """Save the results to the base.extras.
        For the outputs of a Normal node, they are not saved to the database like the calcjob or workchain.
        One temporary solution is to save the results to the base.extras. In order to do this, we need to
        serialize the results
        """
        from aiida_workgraph.utils import get_executor

        results = self.ctx.nodes[name]["results"]
        if results is None:
            return
        datas = {}
        for key, value in results.items():
            # find outptus sockets with the name as key
            output = [
                output
                for output in self.ctx.nodes[name]["outputs"]
                if output["name"] == key
            ]
            if len(output) == 0:
                continue
            output = output[0]
            Executor, _ = get_executor(output["serialize"])
            datas[key] = Executor(value)
        self.node.set_extra(f"nodes__results__{name}", datas)

    def finalize(self) -> t.Optional[ExitCode]:
        """"""
        from aiida_workgraph.utils import get_nested_dict, update_nested_dict

        # expose group outputs
        group_outputs = {}
        print("group outputs: ", self.ctx.workgraph["metadata"]["group_outputs"])
        for output in self.ctx.workgraph["metadata"]["group_outputs"]:
            print("output: ", output)
            node_name, socket_name = output[0].split(".")
            if node_name == "context":
                update_nested_dict(
                    group_outputs, output[1], get_nested_dict(self.ctx, socket_name)
                )
            else:
                update_nested_dict(
                    group_outputs,
                    output[1],
                    self.ctx.nodes[node_name]["results"][socket_name],
                )
        self.out("group_outputs", group_outputs)
        self.out("new_data", self.ctx.new_data)
        self.out("execution_count", orm.Int(self.ctx._execution_count).store())
        self.report("Finalize")
        for name, node in self.ctx.nodes.items():
            if node["state"] == "FAILED":
                print(f"    Node {name} failed.")
                return self.exit_codes.NODE_FAILED
        print(f"Finalize workgraph {self.ctx.workgraph['name']}\n")
        # check if all nodes are finished with nonzero exit code<|MERGE_RESOLUTION|>--- conflicted
+++ resolved
@@ -799,7 +799,7 @@
                 from .utils import prepare_for_workgraph_node
                 from aiida_workgraph.utils.analysis import WorkGraphSaver
 
-                inputs, wgdata = prepare_for_workgraph_node()
+                inputs, wgdata = prepare_for_workgraph_node(node, kwargs)
                 process_inited = WorkGraphEngine(inputs=inputs)
                 process_inited.runner.persister.save_checkpoint(process_inited)
                 saver = WorkGraphSaver(process_inited.node, wgdata)
@@ -811,88 +811,11 @@
                 self.to_context(**{name: process})
             elif node["metadata"]["node_type"].upper() in ["PYTHONJOB"]:
                 from aiida_workgraph.calculations.python import PythonJob
-<<<<<<< HEAD
                 from .utils import prepare_for_pythonjob
 
                 inputs = prepare_for_pythonjob(
                     node, executor, args, kwargs, var_args, var_kwargs
                 )
-=======
-                from aiida_workgraph.utils import get_or_create_code
-                import os
-
-                print("node  type: Python.")
-                # get the names kwargs for the PythonJob, which are the inputs before _wait
-                function_kwargs = {}
-                for input in node["inputs"]:
-                    if input["name"] == "_wait":
-                        break
-                    function_kwargs[input["name"]] = kwargs.pop(input["name"], None)
-                # if the var_kwargs is not None, we need to pop the var_kwargs from the kwargs
-                # then update the function_kwargs if var_kwargs is not None
-                if node["metadata"]["var_kwargs"] is not None:
-                    function_kwargs.pop(node["metadata"]["var_kwargs"], None)
-                    if var_kwargs:
-                        function_kwargs.update(var_kwargs.value)
-                # setup code
-                code = kwargs.pop("code", None)
-                computer = kwargs.pop("computer", None)
-                code_label = kwargs.pop("code_label", None)
-                code_path = kwargs.pop("code_path", None)
-                prepend_text = kwargs.pop("prepend_text", None)
-                upload_files = kwargs.pop("upload_files", {})
-                new_upload_files = {}
-                # change the string in the upload files to SingleFileData, or FolderData
-                for key, source in upload_files.items():
-                    # only alphanumeric and underscores are allowed in the key
-                    # replace all "." with "_dot_"
-                    new_key = key.replace(".", "_dot_")
-                    if isinstance(source, str):
-                        if os.path.isfile(source):
-                            new_upload_files[new_key] = orm.SinglefileData(file=source)
-                        elif os.path.isdir(source):
-                            new_upload_files[new_key] = orm.FolderData(tree=source)
-                    elif isinstance(source, (orm.SinglefileData, orm.FolderData)):
-                        new_upload_files[new_key] = source
-                    else:
-                        raise ValueError(
-                            f"Invalid upload file type: {type(source)}, {source}"
-                        )
-                #
-                if code is None:
-                    code = get_or_create_code(
-                        computer=computer if computer else "localhost",
-                        code_label=code_label if code_label else "python3",
-                        code_path=code_path if code_path else None,
-                        prepend_text=prepend_text if prepend_text else None,
-                    )
-                parent_folder = kwargs.pop("parent_folder", None)
-                metadata = kwargs.pop("metadata", {})
-                metadata.update({"call_link_label": name})
-                # get the source code of the function
-                function_name = executor.__name__
-                function_source_code = (
-                    node["executor"]["import_statements"]
-                    + "\n"
-                    + node["executor"]["function_source_code"]
-                )
-                # outputs
-                output_name_list = [output["name"] for output in node["outputs"]]
-                # serialize the kwargs into AiiDA Data
-                function_kwargs = serialize_to_aiida_nodes(function_kwargs)
-                # transfer the args to kwargs
-                inputs = {
-                    "function_source_code": orm.Str(function_source_code),
-                    "function_name": orm.Str(function_name),
-                    "code": code,
-                    "function_kwargs": function_kwargs,
-                    "upload_files": new_upload_files,
-                    "output_name_list": orm.List(output_name_list),
-                    "parent_folder": parent_folder,
-                    "metadata": metadata,
-                    **kwargs,
-                }
->>>>>>> 99970682
                 # since aiida 2.5.0, we can pass inputs directly to the submit, no need to use **inputs
                 process = self.submit(
                     PythonJob,
