"""AiiDA workflow components: WorkGraph."""
from __future__ import annotations

import collections.abc
import functools
import logging
import typing as t

from plumpy import process_comms
from plumpy.persistence import auto_persist
from plumpy.process_states import Continue, Wait
from plumpy.workchains import _PropagateReturn
import kiwipy

from aiida.common import exceptions
from aiida.common.extendeddicts import AttributeDict
from aiida.common.lang import override
from aiida import orm
from aiida.orm import load_node, Node, ProcessNode, WorkChainNode

from aiida.engine.processes.exit_code import ExitCode
from aiida.engine.processes.process import Process

from aiida.engine.processes.workchains.awaitable import (
    Awaitable,
    AwaitableAction,
    AwaitableTarget,
    construct_awaitable,
)
from aiida.engine.processes.workchains.workchain import Protect, WorkChainSpec
from aiida.engine import run_get_node
from aiida_workgraph.utils import create_and_pause_process


if t.TYPE_CHECKING:
    from aiida.engine.runners import Runner  # pylint: disable=unused-import

__all__ = "WorkGraph"


MAX_NUMBER_AWAITABLES_MSG = "The maximum number of subprocesses has been reached: {}. Cannot launch the job: {}."


@auto_persist("_awaitables")
class WorkGraphEngine(Process, metaclass=Protect):
    """The `WorkGraph` class is used to construct workflows in AiiDA."""

    # used to create a process node that represents what happened in this process.
    _node_class = WorkChainNode
    _spec_class = WorkChainSpec
    _CONTEXT = "CONTEXT"

    def __init__(
        self,
        inputs: dict | None = None,
        logger: logging.Logger | None = None,
        runner: "Runner" | None = None,
        enable_persistence: bool = True,
    ) -> None:
        """Construct a WorkGraph instance.

        :param inputs: work graph inputs
        :param logger: aiida logger
        :param runner: work graph runner
        :param enable_persistence: whether to persist this work graph

        """

        super().__init__(inputs, logger, runner, enable_persistence=enable_persistence)

        self._awaitables: list[Awaitable] = []
        self._context = AttributeDict()

    @classmethod
    def define(cls, spec: WorkChainSpec) -> None:
        super().define(spec)
        spec.input("input_file", valid_type=orm.SinglefileData, required=False)
        spec.input_namespace(
            "wg", dynamic=True, required=False, help="WorkGraph inputs"
        )
        spec.input_namespace("input_tasks", dynamic=True, required=False)
        spec.exit_code(2, "ERROR_SUBPROCESS", message="A subprocess has failed.")

        spec.output_namespace("new_data", dynamic=True)
        spec.output_namespace("group_outputs", dynamic=True)
        spec.output(
            "execution_count",
            valid_type=orm.Int,
            required=False,
            help="The number of time the WorkGraph runs.",
        )
        #
        spec.exit_code(
            201, "UNKNOWN_MESSAGE_TYPE", message="The message type is unknown."
        )
        spec.exit_code(202, "UNKNOWN_TASK_TYPE", message="The task type is unknown.")
        #
        spec.exit_code(
            301,
            "OUTPUS_NOT_MATCH_RESULTS",
            message="The outputs of the process do not match the results.",
        )
        spec.exit_code(
            302,
            "TASK_FAILED",
            message="Some of the tasks failed.",
        )
        spec.exit_code(
            303,
            "TASK_NON_ZERO_EXIT_STATUS",
            message="Some of the tasks exited with non-zero status.",
        )

    @property
    def ctx(self) -> AttributeDict:
        """Get the context."""
        return self._context

    @override
    def save_instance_state(
        self, out_state: t.Dict[str, t.Any], save_context: t.Any
    ) -> None:
        """Save instance state.

        :param out_state: state to save in

        :param save_context:
        :type save_context: :class:`!plumpy.persistence.LoadSaveContext`

        """
        super().save_instance_state(out_state, save_context)
        # Save the context
        out_state[self._CONTEXT] = self.ctx

    @override
    def load_instance_state(
        self, saved_state: t.Dict[str, t.Any], load_context: t.Any
    ) -> None:
        super().load_instance_state(saved_state, load_context)
        # Load the context
        self._context = saved_state[self._CONTEXT]

        self.set_logger(self.node.logger)

        if self._awaitables:
            # this is a new runner, so we need to re-register the callbacks
            self.ctx._awaitable_actions = []
            self._action_awaitables()

    def _resolve_nested_context(self, key: str) -> tuple[AttributeDict, str]:
        """
        Returns a reference to a sub-dictionary of the context and the last key,
        after resolving a potentially segmented key where required sub-dictionaries are created as needed.

        :param key: A key into the context, where words before a dot are interpreted as a key for a sub-dictionary
        """
        ctx = self.ctx
        ctx_path = key.split(".")

        for index, path in enumerate(ctx_path[:-1]):
            try:
                ctx = ctx[path]
            except KeyError:  # see below why this is the only exception we have to catch here
                ctx[
                    path
                ] = AttributeDict()  # create the sub-dict and update the context
                ctx = ctx[path]
                continue

            # Notes:
            # * the first ctx (self.ctx) is guaranteed to be an AttributeDict, hence the post-"dereference" checking
            # * the values can be many different things: on insertion they are either AtrributeDict, List or Awaitables
            #   (subclasses of AttributeDict) but after resolution of an Awaitable this will be the value itself
            # * assumption: a resolved value is never a plain AttributeDict, on the other hand if a resolved Awaitable
            #   would be an AttributeDict we can append things to it since the order of tasks is maintained.
            if type(ctx) != AttributeDict:  # pylint: disable=C0123
                raise ValueError(
                    f"Can not update the context for key `{key}`: "
                    f' found instance of `{type(ctx)}` at `{".".join(ctx_path[:index + 1])}`, expected AttributeDict'
                )

        return ctx, ctx_path[-1]

    def _insert_awaitable(self, awaitable: Awaitable) -> None:
        """Insert an awaitable that should be terminated before before continuing to the next step.

        :param awaitable: the thing to await
        """
        ctx, key = self._resolve_nested_context(awaitable.key)

        # Already assign the awaitable itself to the location in the context container where it is supposed to end up
        # once it is resolved. This is especially important for the `APPEND` action, since it needs to maintain the
        # order, but the awaitables will not necessarily be resolved in the order in which they are added. By using the
        # awaitable as a placeholder, in the `_resolve_awaitable`, it can be found and replaced by the resolved value.
        if awaitable.action == AwaitableAction.ASSIGN:
            ctx[key] = awaitable
        elif awaitable.action == AwaitableAction.APPEND:
            ctx.setdefault(key, []).append(awaitable)
        else:
            raise AssertionError(f"Unsupported awaitable action: {awaitable.action}")

        self._awaitables.append(
            awaitable
        )  # add only if everything went ok, otherwise we end up in an inconsistent state
        self._update_process_status()

    def _resolve_awaitable(self, awaitable: Awaitable, value: t.Any) -> None:
        """Resolve an awaitable.

        Precondition: must be an awaitable that was previously inserted.

        :param awaitable: the awaitable to resolve
        """
        ctx, key = self._resolve_nested_context(awaitable.key)

        if awaitable.action == AwaitableAction.ASSIGN:
            ctx[key] = value
        elif awaitable.action == AwaitableAction.APPEND:
            # Find the same awaitable inserted in the context
            container = ctx[key]
            for index, placeholder in enumerate(container):
                if (
                    isinstance(placeholder, Awaitable)
                    and placeholder.pk == awaitable.pk
                ):
                    container[index] = value
                    break
            else:
                raise AssertionError(
                    f"Awaitable `{awaitable.pk} was not in `ctx.{awaitable.key}`"
                )
        else:
            raise AssertionError(f"Unsupported awaitable action: {awaitable.action}")

        awaitable.resolved = True
        self._awaitables.remove(
            awaitable
        )  # remove only if everything went ok, otherwise we may lose track

        if not self.has_terminated():
            # the process may be terminated, for example, if the process was killed or excepted
            # then we should not try to update it
            self._update_process_status()

    @Protect.final
    def to_context(self, **kwargs: Awaitable | ProcessNode) -> None:
        """Add a dictionary of awaitables to the context.

        This is a convenience method that provides syntactic sugar, for a user to add multiple intersteps that will
        assign a certain value to the corresponding key in the context of the work graph.
        """
        for key, value in kwargs.items():
            awaitable = construct_awaitable(value)
            awaitable.key = key
            self._insert_awaitable(awaitable)

    def _update_process_status(self) -> None:
        """Set the process status with a message accounting the current sub processes that we are waiting for."""
        if self._awaitables:
            status = f"Waiting for child processes: {', '.join([str(_.pk) for _ in self._awaitables])}"
            self.node.set_process_status(status)
        else:
            self.node.set_process_status(None)

    @override
    def run(self) -> t.Any:
        self.setup()
        return self._do_step()

    def _do_step(self) -> t.Any:
        """Execute the next step in the workgraph and return the result.

        If any awaitables were created, the process will enter in the Wait state,
        otherwise it will go to Continue.
        """
        # we will not remove the awaitables here,
        # we resume the workgraph in the callback function even
        # there are some awaitables left
        # self._awaitables = []
        result: t.Any = None

        try:
            self.continue_workgraph()
        except _PropagateReturn as exception:
            finished, result = True, exception.exit_code
        else:
            finished, result = self.is_workgraph_finished()

        # If the workgraph is finished or the result is an ExitCode, we exit by returning
        if finished:
            if isinstance(result, ExitCode):
                return result
            else:
                return self.finalize()

        if self._awaitables:
            return Wait(self._do_step, "Waiting before next step")

        return Continue(self._do_step)

    def _store_nodes(self, data: t.Any) -> None:
        """Recurse through a data structure and store any unstored nodes that are found along the way

        :param data: a data structure potentially containing unstored nodes
        """
        if isinstance(data, Node) and not data.is_stored:
            data.store()
        elif isinstance(data, collections.abc.Mapping):
            for _, value in data.items():
                self._store_nodes(value)
        elif isinstance(data, collections.abc.Sequence) and not isinstance(data, str):
            for value in data:
                self._store_nodes(value)

    @override
    @Protect.final
    def on_exiting(self) -> None:
        """Ensure that any unstored nodes in the context are stored, before the state is exited

        After the state is exited the next state will be entered and if persistence is enabled, a checkpoint will
        be saved. If the context contains unstored nodes, the serialization necessary for checkpointing will fail.
        """
        super().on_exiting()
        try:
            self._store_nodes(self.ctx)
        except Exception:  # pylint: disable=broad-except
            # An uncaught exception here will have bizarre and disastrous consequences
            self.logger.exception("exception in _store_nodes called in on_exiting")

    @Protect.final
    def on_wait(self, awaitables: t.Sequence[t.Awaitable]):
        """Entering the WAITING state."""
        super().on_wait(awaitables)
        if self._awaitables:
            self._action_awaitables()
        else:
            self.call_soon(self.resume)

    def _action_awaitables(self) -> None:
        """Handle the awaitables that are currently registered with the work chain.

        Depending on the class type of the awaitable's target a different callback
        function will be bound with the awaitable and the runner will be asked to
        call it when the target is completed
        """
        for awaitable in self._awaitables:
            # if the waitable already has a callback, skip
            if awaitable.pk in self.ctx._awaitable_actions:
                continue
            if awaitable.target == AwaitableTarget.PROCESS:
                callback = functools.partial(
                    self.call_soon, self._on_awaitable_finished, awaitable
                )
                self.runner.call_on_process_finish(awaitable.pk, callback)
                self.ctx._awaitable_actions.append(awaitable.pk)
            else:
                assert f"invalid awaitable target '{awaitable.target}'"

    def _on_awaitable_finished(self, awaitable: Awaitable) -> None:
        """Callback function, for when an awaitable process instance is completed.

        The awaitable will be effectuated on the context of the work chain and removed from the internal list. If all
        awaitables have been dealt with, the work chain process is resumed.

        :param awaitable: an Awaitable instance
        """
        print("on awaitable finished: ", awaitable.key)
        self.logger.info(
            "received callback that awaitable %d has terminated", awaitable.pk
        )

        try:
            node = load_node(awaitable.pk)
        except (exceptions.MultipleObjectsError, exceptions.NotExistent):
            raise ValueError(
                f"provided pk<{awaitable.pk}> could not be resolved to a valid Node instance"
            )

        if awaitable.outputs:
            value = {
                entry.link_label: entry.node for entry in node.base.links.get_outgoing()
            }
        else:
            value = node  # type: ignore

        self._resolve_awaitable(awaitable, value)

        # node finished, update the task state and result
        # udpate the task state
        self.update_task_state(awaitable.key)
        # try to resume the workgraph, if the workgraph is already resumed
        # by other awaitable, this will not work
        try:
            self.resume()
        except Exception as e:
            print(e)

    def _build_process_label(self) -> str:
        """Use the workgraph name as the process label."""
        return f"WorkGraph<{self.inputs.wg['name']}>"

    def setup(self) -> None:
        # track if the awaitable callback is added to the runner
        self.ctx._awaitable_actions = []
        self.ctx.new_data = dict()
        self.ctx.input_tasks = dict()
        # read the latest workgraph data
        wgdata = self.read_wgdata_from_base()
        self.init_ctx(wgdata)
        #
        self.ctx.msgs = []
        self.ctx._execution_count = 0
        # init task results
        self.set_task_results()
        # while workgraph
        if self.ctx.workgraph["workgraph_type"].upper() == "WHILE":
            self.ctx._max_iteration = self.ctx.workgraph.get("max_iteration", 1000)
            should_run = self.check_while_conditions()
            if not should_run:
                self.set_tasks_state(self.ctx.tasks.keys(), "SKIPPED")
        # for workgraph
        if self.ctx.workgraph["workgraph_type"].upper() == "FOR":
            should_run = self.check_for_conditions()
            if not should_run:
                self.set_tasks_state(self.ctx.tasks.keys(), "SKIPPED")

    def setup_ctx_workgraph(self, wgdata: t.Dict[str, t.Any]) -> None:
        """setup the workgraph in the context."""
        self.ctx.tasks = wgdata["tasks"]
        self.ctx.links = wgdata["links"]
        self.ctx.connectivity = wgdata["connectivity"]
        self.ctx.ctrl_links = wgdata["ctrl_links"]
        self.ctx.workgraph = wgdata

    def read_wgdata_from_base(self) -> t.Dict[str, t.Any]:
        """Read workgraph data from base.extras."""
        from aiida.orm.utils.serialize import deserialize_unsafe

        wgdata = deserialize_unsafe(self.node.base.extras.get("_workgraph"))
        return wgdata

    def update_workgraph_from_base(self) -> None:
        """Update the ctx from base.extras."""
        wgdata = self.read_wgdata_from_base()
        for name, task in wgdata["tasks"].items():
            task["results"] = self.ctx.tasks[name].get("results")
        self.setup_ctx_workgraph(wgdata)

    def get_task_state_info(self, name: str, key: str) -> str:
        """Get task state info from base.extras."""
        from aiida.orm.utils.serialize import deserialize_unsafe

        value = deserialize_unsafe(self.node.base.extras.get(f"_task_{key}_{name}", ""))
        return value

    def set_task_state_info(self, name: str, key: str, value: any) -> None:
        """Set task state info to base.extras."""
        from aiida.orm.utils.serialize import serialize

        self.node.base.extras.set(f"_task_{key}_{name}", serialize(value))

    def init_ctx(self, wgdata: t.Dict[str, t.Any]) -> None:
        """Init the context from the workgraph data."""
        from aiida_workgraph.utils import update_nested_dict

        # set up the context variables
        self.ctx.max_number_awaitables = (
            wgdata["max_number_jobs"] if wgdata["max_number_jobs"] else 1000000
        )
        self.ctx["_count"] = 0
        for key, value in wgdata["context"].items():
            key = key.replace("__", ".")
            update_nested_dict(self.ctx, key, value)
        # set up the workgraph
        self.setup_ctx_workgraph(wgdata)

    def set_task_results(self) -> None:
        for name, task in self.ctx.tasks.items():
            if self.get_task_state_info(name, "action").upper() == "RESET":
                self.reset_task(task["name"])
            if self.get_task_state_info(name, "process"):
                if isinstance(self.get_task_state_info(task["name"], "process"), str):
                    self.set_task_state_info(
                        task["name"],
                        "process",
                        orm.load_node(
                            self.get_task_state_info(task["name"], "process")
                        ),
                    )
                self.set_task_result(task)
            self.set_task_result(task)

    def set_task_result(self, task: t.Dict[str, t.Any]) -> None:
        name = task["name"]
        # print(f"set task result: {name}")
        if self.get_task_state_info(name, "process"):
            # print(f"set task result: {name} process")
            state = self.get_task_state_info(
                task["name"], "process"
            ).process_state.value.upper()
            if self.get_task_state_info(task["name"], "process").is_finished_ok:
                self.set_task_state_info(task["name"], "state", state)
                if task["metadata"]["node_type"].upper() == "GRAPH_BUILDER":
                    # expose the outputs of workgraph
                    task["results"] = getattr(
                        self.get_task_state_info(task["name"], "process").outputs,
                        "group_outputs",
                        None,
                    )
                    # self.ctx.new_data[name] = outputs
                elif task["metadata"]["node_type"].upper() == "WORKGRAPH":
                    # expose the outputs of all the tasks in the workgraph
                    task["results"] = {}
                    outgoing = self.get_task_state_info(
                        task["name"], "process"
                    ).base.links.get_outgoing()
                    for link in outgoing.all():
                        if isinstance(link.node, ProcessNode) and getattr(
                            link.node, "process_state", False
                        ):
                            task["results"][link.link_label] = link.node.outputs
                else:
                    task["results"] = self.get_task_state_info(
                        task["name"], "process"
                    ).outputs
                    # self.ctx.new_data[name] = task["results"]
                self.set_task_state_info(task["name"], "state", "FINISHED")
                self.task_to_context(name)
                self.report(f"Task: {name} finished.")
            # all other states are considered as failed
            else:
                task["results"] = self.get_task_state_info(
                    task["name"], "process"
                ).outputs
                # self.ctx.new_data[name] = task["results"]
                self.set_task_state_info(task["name"], "state", "FAILED")
                # set child tasks state to SKIPPED
                self.set_tasks_state(
                    self.ctx.connectivity["child_node"][name], "SKIPPED"
                )
                self.report(f"Task: {name} failed.")
        else:
            task["results"] = None

    def apply_action(self, msg: dict) -> None:

        if msg["catalog"] == "task":
            self.apply_task_actions(msg)
        else:
            self.report(f"Unknow message type {msg}")

    def apply_task_actions(self, msg: dict) -> None:
        """Apply task actions to the workgraph."""
        action = msg["action"]
        tasks = msg["tasks"]
        self.report(f"Action: {action}. {tasks}")
        if action.upper() == "RESET":
            for name in tasks:
                self.reset_task(name)
        if action.upper() == "PAUSE":
            for name in tasks:
                self.pause_task(name)
        if action.upper() == "PLAY":
            for name in tasks:
                self.play_task(name)
        if action.upper() == "SKIP":
            pass

    def reset_task(self, name: str) -> None:
        """Reset task."""

        self.report(f"Task {name} action: RESET.")
        self.set_task_state_info(name, "state", "PLANNED")
        self.set_task_state_info(name, "process", None)
        # reset its child tasks
        names = self.ctx.connectivity["child_node"][name]
        for name in names:
            self.set_task_state_info(name, "state", "PLANNED")
            self.ctx.tasks[name]["result"] = None
            self.set_task_state_info(name, "process", None)

    def pause_task(self, name: str) -> None:
        """Pause task."""
        self.report(f"Task {name} action: PAUSE.")

    def play_task(self, name: str) -> None:
        """Play task."""
        self.report(f"Task {name} action: PLAY.")

    def continue_workgraph(self, exclude: t.Optional[t.List[str]] = None) -> None:
        print("Continue workgraph.")
        exclude = exclude or []
        self.report("Continue workgraph.")
        self.update_workgraph_from_base()
        task_to_run = []
        for name, task in self.ctx.tasks.items():
            # update task state
            if self.get_task_state_info(task["name"], "state") in [
                "CREATED",
                "RUNNING",
                "FINISHED",
                "FAILED",
                "SKIPPED",
            ]:
                continue
            ready, output = self.check_parent_state(name)
            if ready and name not in exclude:
                task_to_run.append(name)
        #
        self.report("tasks ready to run: {}".format(",".join(task_to_run)))
        self.run_taskss(task_to_run)

    def update_task_state(self, name: str) -> None:
        """Update task state if task is a Awaitable."""
        print("update task state: ", name)
        task = self.ctx.tasks[name]
        if task["metadata"]["node_type"].upper() in [
            "CALCFUNCTION",
            "WORKFUNCTION",
            "CALCJOB",
            "WORKCHAIN",
            "GRAPH_BUILDER",
            "WORKGRAPH",
<<<<<<< HEAD
            "PYTHONTASK",
            "SHELLTASK",
        ] and self.get_task_state_info(task["name"], "state") in ["CREATED", "RUNNING"]:
=======
            "PYTHONJOB",
            "SHELLJOB",
        ] and task["state"] in ["CREATED", "RUNNING"]:
>>>>>>> 7823652a
            self.set_task_result(task)

    def is_workgraph_finished(self) -> bool:
        """Check if the workgraph is finished.
        For `while` workgraph, we need check its conditions"""
        is_finished = True
        failed_tasks = []
        for name, task in self.ctx.tasks.items():
            # self.update_task_state(name)
            print("task: ", name, self.get_task_state_info(task["name"], "state"))
            if self.get_task_state_info(task["name"], "state") in [
                "RUNNING",
                "CREATED",
                "PLANNED",
                "READY",
            ]:
                is_finished = False
            elif self.get_task_state_info(task["name"], "state") == "FAILED":
                failed_tasks.append(name)
        if is_finished:
            if self.ctx.workgraph["workgraph_type"].upper() == "WHILE":
                should_run = self.check_while_conditions()
                is_finished = not should_run
            if self.ctx.workgraph["workgraph_type"].upper() == "FOR":
                should_run = self.check_for_conditions()
                is_finished = not should_run
        print("is workgraph finished: ", is_finished)
        if is_finished and len(failed_tasks) > 0:
            message = f"WorkGraph finished, but tasks: {failed_tasks} failed. Thus all their child tasks are skipped."
            self.report(message)
            result = ExitCode(302, message)
        else:
            result = None
        return is_finished, result

    def check_while_conditions(self) -> bool:
        """Check while conditions.
        Run all condition tasks and check if all the conditions are True.
        """
        print("Is a while workgraph")
        print(
            "execution count: ",
            self.ctx._execution_count,
            "max iteration: ",
            self.ctx._max_iteration,
        )
        self.report("Check while conditions.")
        if self.ctx._execution_count >= self.ctx._max_iteration:
            print("Max iteration reached.")
            self.report("Max iteration reached.")
            return False
        condition_tasks = []
        for c in self.ctx.workgraph["conditions"]:
            task_name, socket_name = c.split(".")
            if "task_name" != "context":
                condition_tasks.append(task_name)
        self.run_taskss(condition_tasks, continue_workgraph=False)
        conditions = []
        for c in self.ctx.workgraph["conditions"]:
            task_name, socket_name = c.split(".")
            if task_name == "context":
                conditions.append(self.ctx[socket_name])
            else:
                conditions.append(self.ctx.tasks[task_name]["results"][socket_name])
        print("conditions: ", conditions)
        should_run = False not in conditions
        if should_run:
            self.reset()
            self.set_tasks_state(condition_tasks, "SKIPPED")
        return should_run

    def check_for_conditions(self) -> bool:
        print("Is a for workgraph")
        condition_tasks = [c[0] for c in self.ctx.workgraph["conditions"]]
        self.run_taskss(condition_tasks)
        conditions = [self.ctx._count < len(self.ctx.sequence)] + [
            self.ctx.tasks[c[0]]["results"][c[1]]
            for c in self.ctx.workgraph["conditions"]
        ]
        print("conditions: ", conditions)
        should_run = False not in conditions
        if should_run:
            self.reset()
            self.set_tasks_state(condition_tasks, "SKIPPED")
            self.ctx["i"] = self.ctx.sequence[self.ctx._count]
        self.ctx._count += 1
        return should_run

    def run_taskss(self, names: t.List[str], continue_workgraph: bool = True) -> None:
        """Run task
        Here we use ToContext to pass the results of the run to the next step.
        This will force the engine to wait for all the submitted processes to
        finish before continuing to the next step.
        """
        from aiida_workgraph.utils import (
            get_executor,
            create_data_node,
            update_nested_dict_with_special_keys,
        )

        for name in names:
            print("-" * 60)
            task = self.ctx.tasks[name]
            if task["metadata"]["node_type"].upper() in [
                "CALCJOB",
                "WORKCHAIN",
                "GRAPH_BUILDER",
                "WORKGRAPH",
                "PYTHONJOB",
                "SHELLJOB",
            ]:
                if len(self._awaitables) > self.ctx.max_number_awaitables:
                    print(
                        MAX_NUMBER_AWAITABLES_MSG.format(
                            self.ctx.max_number_awaitables, name
                        )
                    )
                    continue
            self.report(f"Run task: {name}, type: {task['metadata']['node_type']}")
            # print("Run task: ", name)
            # print("executor: ", task["executor"])
            executor, _ = get_executor(task["executor"])
            print("executor: ", executor)
            args, kwargs, var_args, var_kwargs, args_dict = self.get_inputs(task)
            for i, key in enumerate(self.ctx.tasks[name]["metadata"]["args"]):
                kwargs[key] = args[i]
            # update the port namespace
            kwargs = update_nested_dict_with_special_keys(kwargs)
            print("args: ", args)
            print("kwargs: ", kwargs)
            print("var_kwargs: ", var_kwargs)
            # kwargs["meta.label"] = name
            # output must be a Data type or a mapping of {string: Data}
            task["results"] = {}
            if task["metadata"]["node_type"].upper() == "NODE":
                print("task  type: node.")
                results = self.run_executor(executor, [], kwargs, var_args, var_kwargs)
                self.set_task_state_info(task["name"], "process", results)
                task["results"] = {task["outputs"][0]["name"]: results}
                self.ctx.input_tasks[name] = results
                self.set_task_state_info(name, "state", "FINISHED")
                self.task_to_context(name)
                # ValueError: attempted to add an input link after the process node was already stored.
                # self.node.base.links.add_incoming(results, "INPUT_WORK", name)
                self.report(f"Task: {name} finished.")
                if continue_workgraph:
                    self.continue_workgraph(names)
            elif task["metadata"]["node_type"].upper() == "DATA":
                print("task  type: data.")
                for key in self.ctx.tasks[name]["metadata"]["args"]:
                    kwargs.pop(key, None)
                results = create_data_node(executor, args, kwargs)
                task["results"] = {task["outputs"][0]["name"]: results}
                self.set_task_state_info(task["name"], "process", results)
                self.ctx.new_data[name] = results
                self.set_task_state_info(name, "state", "FINISHED")
                self.task_to_context(name)
                self.report(f"Task: {name} finished.")
                if continue_workgraph:
                    self.continue_workgraph(names)
            elif task["metadata"]["node_type"].upper() in [
                "CALCFUNCTION",
                "WORKFUNCTION",
            ]:
                print("task type: calcfunction/workfunction.")
                kwargs.setdefault("metadata", {})
                kwargs["metadata"].update({"call_link_label": name})
                try:
                    # since aiida 2.5.0, we need to use args_dict to pass the args to the run_get_node
                    if var_kwargs is None:
                        results, process = run_get_node(executor, **kwargs)
                    else:
                        results, process = run_get_node(
                            executor, **kwargs, **var_kwargs
                        )
                    process.label = name
                    # only one output
                    if isinstance(results, orm.Data):
                        results = {task["outputs"][0]["name"]: results}
                    task["results"] = results
                    # print("results: ", results)
                    self.set_task_state_info(task["name"], "process", process)
                    self.set_task_state_info(name, "state", "FINISHED")
                    self.task_to_context(name)
                    self.report(f"Task: {name} finished.")
                except Exception as e:
                    print(e)
                    self.report(e)
                    self.set_task_state_info(task["name"], "state", "FAILED")
                    # set child state to FAILED
                    self.set_tasks_state(
                        self.ctx.connectivity["child_node"][name], "SKIPPED"
                    )
                    print(f"Task: {name} failed.")
                    self.report(f"Task: {name} failed.")
                # exclude the current tasks from the next run
                if continue_workgraph:
                    self.continue_workgraph(names)
            elif task["metadata"]["node_type"].upper() in ["CALCJOB", "WORKCHAIN"]:
                # process = run_get_node(executor, *args, **kwargs)
                print("task type: calcjob/workchain.")
                kwargs.setdefault("metadata", {})
                kwargs["metadata"].update({"call_link_label": name})
                # transfer the args to kwargs
                if self.get_task_state_info(name, "action").upper() == "PAUSE":
                    self.set_task_state_info(name, "action", "")
                    self.report(f"Task {name} is created and paused.")
                    process = create_and_pause_process(
                        self.runner,
                        executor,
                        kwargs,
                        state_msg="Paused through WorkGraph",
                    )
                    self.set_task_state_info(name, "state", "CREATED")
                    process = process.node
                else:
                    process = self.submit(executor, **kwargs)
                    self.set_task_state_info(name, "state", "RUNNING")
                process.label = name
                self.set_task_state_info(task["name"], "process", process)
                self.to_context(**{name: process})
            elif task["metadata"]["node_type"].upper() in ["GRAPH_BUILDER"]:
                print("task type: graph_builder.")
                wg = self.run_executor(executor, [], kwargs, var_args, var_kwargs)
                wg.name = name
                wg.group_outputs = self.ctx.tasks[name]["metadata"]["group_outputs"]
                wg.parent_uuid = self.node.uuid
                wg.save(metadata={"call_link_label": name})
                print("submit workgraph: ")
                process = self.submit(wg.process_inited)
                self.set_task_state_info(task["name"], "process", process)
                self.set_task_state_info(name, "state", "RUNNING")
                self.to_context(**{name: process})
            elif task["metadata"]["node_type"].upper() in ["WORKGRAPH"]:
                from .utils import prepare_for_workgraph_task
                from aiida_workgraph.utils.analysis import WorkGraphSaver

                inputs, wgdata = prepare_for_workgraph_task(task, kwargs)
                process_inited = WorkGraphEngine(inputs=inputs)
                process_inited.runner.persister.save_checkpoint(process_inited)
                saver = WorkGraphSaver(process_inited.node, wgdata)
                saver.save()
                print("submit workgraph: ")
                process = self.submit(process_inited)
                self.set_task_state_info(task["name"], "process", process)
                self.set_task_state_info(name, "state", "RUNNING")
                self.to_context(**{name: process})
            elif task["metadata"]["node_type"].upper() in ["PYTHONJOB"]:
                from aiida_workgraph.calculations.python import PythonJob
                from .utils import prepare_for_python_task

                inputs = prepare_for_python_task(task, kwargs, var_kwargs)
                # since aiida 2.5.0, we can pass inputs directly to the submit, no need to use **inputs
                if self.get_task_state_info(name, "action").upper() == "PAUSE":
                    self.set_task_state_info(name, "action", "")
                    self.report(f"Task {name} is created and paused.")
                    process = create_and_pause_process(
                        self.runner,
                        PythonJob,
                        inputs,
                        state_msg="Paused through WorkGraph",
                    )
                    self.set_task_state_info(name, "state", "CREATED")
                    process = process.node
                else:
<<<<<<< HEAD
                    process = self.submit(PythonTask, **inputs)
                    self.set_task_state_info(name, "state", "RUNNING")
=======
                    process = self.submit(PythonJob, **inputs)
                    self.ctx.tasks[name]["state"] = "RUNNING"
>>>>>>> 7823652a
                process.label = name
                self.set_task_state_info(task["name"], "process", process)
                self.to_context(**{name: process})
            elif task["metadata"]["node_type"].upper() in ["SHELLJOB"]:
                from aiida_shell.calculations.shell import ShellJob
                from .utils import prepare_for_shell_task

                inputs = prepare_for_shell_task(task, kwargs)
                if self.get_task_state_info(name, "action").upper() == "PAUSE":
                    self.set_task_state_info(name, "action", "")
                    self.report(f"Task {name} is created and paused.")
                    process = create_and_pause_process(
                        self.runner,
                        ShellJob,
                        inputs,
                        state_msg="Paused through WorkGraph",
                    )
                    self.set_task_state_info(name, "state", "CREATED")
                    process = process.node
                else:
                    process = self.submit(ShellJob, **inputs)
                    self.set_task_state_info(name, "state", "RUNNING")
                process.label = name
                self.set_task_state_info(task["name"], "process", process)
                self.to_context(**{name: process})
            elif task["metadata"]["node_type"].upper() in ["NORMAL"]:
                print("Task  type: Normal.")
                # normal function does not have a process
                if "context" in task["metadata"]["kwargs"]:
                    self.ctx.task_name = name
                    kwargs.update({"context": self.ctx})
                for key in self.ctx.tasks[name]["metadata"]["args"]:
                    kwargs.pop(key, None)
                results = self.run_executor(
                    executor, args, kwargs, var_args, var_kwargs
                )
                # self.set_task_state_info(task["name"], "process", results)
                if isinstance(results, tuple):
                    if len(task["outputs"]) != len(results):
                        return self.exit_codes.OUTPUS_NOT_MATCH_RESULTS
                    for i in range(len(task["outputs"])):
                        task["results"][task["outputs"][i]["name"]] = results[i]
                elif isinstance(results, dict):
                    task["results"] = results
                else:
                    task["results"][task["outputs"][0]["name"]] = results
                # save the results to the database (as a extra field of the task)
                # this is disabled
                # self.save_results_to_extras(name)
                self.ctx.input_tasks[name] = results
                self.set_task_state_info(name, "state", "FINISHED")
                self.task_to_context(name)
                self.report(f"Task: {name} finished.")
                if continue_workgraph:
                    self.continue_workgraph(names)
                # print("result from node: ", task["results"])
            else:
                print("Task type: unknown.")
                # self.report("Unknow task type {}".format(task["metadata"]["node_type"]))
                return self.exit_codes.UNKNOWN_TASK_TYPE

    def get_inputs(
        self, task: t.Dict[str, t.Any]
    ) -> t.Tuple[
        t.List[t.Any],
        t.Dict[str, t.Any],
        t.Optional[t.List[t.Any]],
        t.Optional[t.Dict[str, t.Any]],
        t.Dict[str, t.Any],
    ]:
        """Get input based on the links."""
        from aiida_workgraph.utils import get_nested_dict

        args = []
        args_dict = {}
        kwargs = {}
        var_args = None
        var_kwargs = None
        properties = task.get("properties", {})
        # TODO: check if input is linked, otherwise use the property value
        inputs = {}
        for input in task["inputs"]:
            # print(f"input: {input['name']}")
            if len(input["links"]) == 0:
                inputs[input["name"]] = self.update_context_variable(
                    properties[input["name"]]["value"]
                )
            elif len(input["links"]) == 1:
                link = input["links"][0]
                if self.ctx.tasks[link["from_node"]]["results"] is None:
                    inputs[input["name"]] = None
                else:
                    # handle the special socket _wait, _outputs
                    if link["from_socket"] == "_wait":
                        continue
                    elif link["from_socket"] == "_outputs":
                        inputs[input["name"]] = self.ctx.tasks[link["from_node"]][
                            "results"
                        ]
                    else:
                        inputs[input["name"]] = get_nested_dict(
                            self.ctx.tasks[link["from_node"]]["results"],
                            link["from_socket"],
                        )
            # handle the case of multiple outputs
            elif len(input["links"]) > 1:
                value = {}
                for link in input["links"]:
                    name = f'{link["from_node"]}_{link["from_socket"]}'
                    # handle the special socket _wait, _outputs
                    if link["from_socket"] == "_wait":
                        continue
                    if self.ctx.tasks[link["from_node"]]["results"] is None:
                        value[name] = None
                    else:
                        value[name] = self.ctx.tasks[link["from_node"]]["results"][
                            link["from_socket"]
                        ]
                inputs[input["name"]] = value
        for name in task["metadata"].get("args", []):
            if name in inputs:
                args.append(inputs[name])
                args_dict[name] = inputs[name]
            else:
                value = self.update_context_variable(properties[name]["value"])
                args.append(value)
                args_dict[name] = value
        for name in task["metadata"].get("kwargs", []):
            if name in inputs:
                kwargs[name] = inputs[name]
            else:
                value = self.update_context_variable(properties[name]["value"])
                kwargs[name] = value
        if task["metadata"]["var_args"] is not None:
            name = task["metadata"]["var_args"]
            if name in inputs:
                var_args = inputs[name]
            else:
                value = self.update_context_variable(properties[name]["value"])
                var_args = value
        if task["metadata"]["var_kwargs"] is not None:
            name = task["metadata"]["var_kwargs"]
            if name in inputs:
                var_kwargs = inputs[name]
            else:
                value = self.update_context_variable(properties[name]["value"])
                var_kwargs = value
        return args, kwargs, var_args, var_kwargs, args_dict

    def update_context_variable(self, value: t.Any) -> t.Any:
        # replace context variables
        from aiida_workgraph.utils import get_nested_dict

        """Get value from context."""
        if isinstance(value, dict):
            for key, sub_value in value.items():
                value[key] = self.update_context_variable(sub_value)
        elif (
            isinstance(value, str)
            and value.strip().startswith("{{")
            and value.strip().endswith("}}")
        ):
            name = value[2:-2].strip()
            return get_nested_dict(self.ctx, name)
        return value

    def task_to_context(self, name: str) -> None:
        """Export task result to context."""
        from aiida_workgraph.utils import update_nested_dict
        from aiida.common.exceptions import NotExistentKeyError

        items = self.ctx.tasks[name]["to_context"]
        for item in items:
            try:
                result = self.ctx.tasks[name]["results"][item[0]]
                update_nested_dict(self.ctx, item[1], result)
            except NotExistentKeyError as e:
                print(f"Warning: {e}. Skipping update for item {item[0]}")

    def check_task_state(self, name: str) -> None:
        """Check task states.

        - if all input tasks finished, launch task
        - if task is a scatter task, check if all scattered tasks finished
        """
        # print(f"    Check task {name} state: ")
        if self.get_task_state_info(name, "state") in ["PLANNED", "WAITING"]:
            ready, output = self.check_parent_state(name)
            if ready:
                # print(f"    Task {name} is ready to launch.")
                self.ctx.msgs.append(f"task,{name}:action:LAUNCH")  # noqa E231
        elif self.get_task_state_info(name, "state") in ["SCATTERED"]:
            state, action = self.check_scattered_state(name)
            self.ctx.msgs.append(f"task,{name}:state:{state}")  # noqa E231
        else:
            # print(f"    Task {name} is in state {self.ctx.tasks[name]['state']}")
            pass

    def check_parent_state(self, name: str) -> t.Tuple[bool, t.Optional[str]]:
        task = self.ctx.tasks[name]
        inputs = task.get("inputs", None)
        wait_tasks = self.ctx.tasks[name].get("wait", [])
        # print("    wait_tasks: ", wait_tasks)
        ready = True
        if inputs is None and len(wait_tasks) == 0:
            return ready
        else:
            # check the wait task first
            for task_name in wait_tasks:
                # in case the task is removed
                if task_name not in self.ctx.tasks:
                    continue
                if self.get_task_state_info(task_name, "state") not in [
                    "FINISHED",
                    "SKIPPED",
                    "FAILED",
                ]:
                    ready = False
                    return ready, f"Task {name} wait for {task_name}"
            for input in inputs:
                # print("    input, ", input["from_node"], self.ctx.tasks[input["from_node"]]["state"])
                for link in input["links"]:
                    if self.get_task_state_info(link["from_node"], "state") not in [
                        "FINISHED",
                        "SKIPPED",
                        "FAILED",
                    ]:
                        ready = False
                        return (
                            ready,
                            f"{name}, input: {link['from_node']} is {self.ctx.tasks[link['from_node']]['state']}",
                        )
        return ready, None

    # def expose_graph_build_outputs(self, name):
    #     # print("expose_graph_build_outputs")
    #     outputs = {}
    #     process = self.ctx.tasks[name]["process"]
    #     outgoing = process.base.links.get_outgoing()
    #     for output in self.ctx.tasks[name]["group_outputs"]:
    #         node = outgoing.get_node_by_label(output[0])
    #         outputs[output[2]] = getattr(node.outputs, output[1])
    #     return outputs
    def reset(self) -> None:
        print("Reset")
        self.ctx._execution_count += 1
        self.set_tasks_state(self.ctx.tasks.keys(), "PLANNED")

    def set_tasks_state(
        self, tasks: t.Union[t.List[str], t.Sequence[str]], value: str
    ) -> None:
        """Set tasks state"""
        for name in tasks:
            self.set_task_state_info(name, "state", value)

    def run_executor(
        self,
        executor: t.Callable,
        args: t.List[t.Any],
        kwargs: t.Dict[str, t.Any],
        var_args: t.Optional[t.List[t.Any]],
        var_kwargs: t.Optional[t.Dict[str, t.Any]],
    ) -> t.Any:
        if var_kwargs is None:
            return executor(*args, **kwargs)
        else:
            print("var_kwargs: ", var_kwargs)
            return executor(*args, **kwargs, **var_kwargs)

    def save_results_to_extras(self, name: str) -> None:
        """Save the results to the base.extras.
        For the outputs of a Normal task, they are not saved to the database like the calcjob or workchain.
        One temporary solution is to save the results to the base.extras. In order to do this, we need to
        serialize the results
        """
        from aiida_workgraph.utils import get_executor

        results = self.ctx.tasks[name]["results"]
        if results is None:
            return
        datas = {}
        for key, value in results.items():
            # find outptus sockets with the name as key
            output = [
                output
                for output in self.ctx.tasks[name]["outputs"]
                if output["name"] == key
            ]
            if len(output) == 0:
                continue
            output = output[0]
            Executor, _ = get_executor(output["serialize"])
            datas[key] = Executor(value)
        self.node.set_extra(f"nodes__results__{name}", datas)

    def message_receive(
        self, _comm: kiwipy.Communicator, msg: t.Dict[str, t.Any]
    ) -> t.Any:
        """
        Coroutine called when the process receives a message from the communicator

        :param _comm: the communicator that sent the message
        :param msg: the message
        :return: the outcome of processing the message, the return value will be sent back as a response to the sender
        """
        self.logger.debug(
            "Process<%s>: received RPC message with communicator '%s': %r",
            self.pid,
            _comm,
            msg,
        )

        intent = msg[process_comms.INTENT_KEY]

        if intent == process_comms.Intent.PLAY:
            return self._schedule_rpc(self.play)
        if intent == process_comms.Intent.PAUSE:
            return self._schedule_rpc(
                self.pause, msg=msg.get(process_comms.MESSAGE_KEY, None)
            )
        if intent == process_comms.Intent.KILL:
            return self._schedule_rpc(
                self.kill, msg=msg.get(process_comms.MESSAGE_KEY, None)
            )
        if intent == process_comms.Intent.STATUS:
            status_info: t.Dict[str, t.Any] = {}
            self.get_status_info(status_info)
            return status_info
        if intent == "custom":
            return self._schedule_rpc(self.apply_action, msg=msg)

        # Didn't match any known intents
        raise RuntimeError("Unknown intent")

    def finalize(self) -> t.Optional[ExitCode]:
        """"""
        from aiida_workgraph.utils import get_nested_dict, update_nested_dict

        # expose group outputs
        group_outputs = {}
        print("group outputs: ", self.ctx.workgraph["metadata"]["group_outputs"])
        for output in self.ctx.workgraph["metadata"]["group_outputs"]:
            print("output: ", output)
            task_name, socket_name = output[0].split(".")
            if task_name == "context":
                update_nested_dict(
                    group_outputs, output[1], get_nested_dict(self.ctx, socket_name)
                )
            else:
                update_nested_dict(
                    group_outputs,
                    output[1],
                    self.ctx.tasks[task_name]["results"][socket_name],
                )
        self.out("group_outputs", group_outputs)
        self.out("new_data", self.ctx.new_data)
        self.out("execution_count", orm.Int(self.ctx._execution_count).store())
        self.report("Finalize")
        for name, task in self.ctx.tasks.items():
            if self.get_task_state_info(task["name"], "state") == "FAILED":
                print(f"    Task {name} failed.")
                return self.exit_codes.TASK_FAILED
        print(f"Finalize workgraph {self.ctx.workgraph['name']}\n")<|MERGE_RESOLUTION|>--- conflicted
+++ resolved
@@ -621,15 +621,9 @@
             "WORKCHAIN",
             "GRAPH_BUILDER",
             "WORKGRAPH",
-<<<<<<< HEAD
-            "PYTHONTASK",
-            "SHELLTASK",
-        ] and self.get_task_state_info(task["name"], "state") in ["CREATED", "RUNNING"]:
-=======
             "PYTHONJOB",
             "SHELLJOB",
-        ] and task["state"] in ["CREATED", "RUNNING"]:
->>>>>>> 7823652a
+        ] and self.get_task_state_info(task["name"], "state") in ["CREATED", "RUNNING"]:
             self.set_task_result(task)
 
     def is_workgraph_finished(self) -> bool:
@@ -895,13 +889,8 @@
                     self.set_task_state_info(name, "state", "CREATED")
                     process = process.node
                 else:
-<<<<<<< HEAD
-                    process = self.submit(PythonTask, **inputs)
+                    process = self.submit(PythonJob, **inputs)
                     self.set_task_state_info(name, "state", "RUNNING")
-=======
-                    process = self.submit(PythonJob, **inputs)
-                    self.ctx.tasks[name]["state"] = "RUNNING"
->>>>>>> 7823652a
                 process.label = name
                 self.set_task_state_info(task["name"], "process", process)
                 self.to_context(**{name: process})
