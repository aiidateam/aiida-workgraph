from __future__ import annotations

from typing import Any, Dict, Optional, Union, Callable, List
from aiida.engine.processes import Process
from aiida import orm
from aiida.common.exceptions import NotExistent
from aiida.engine.runners import Runner


def build_callable(obj: Callable) -> Dict[str, Any]:
    """
    Build the executor data from the callable. This will either serialize the callable
    using cloudpickle if it's a local or lambda function, or store its module and name
    if it's a globally defined callable (function or class).

    Args:
        obj (Callable): The callable to be serialized or referenced.

    Returns:
        Dict[str, Any]: A dictionary containing the serialized callable or a reference
                        to its module and name.
    """
    import types
    from aiida_workgraph.orm.function_data import PickledFunction

    # Check if the callable is a function or class
    if isinstance(obj, (types.FunctionType, type)):
        # Check if callable is nested (contains dots in __qualname__ after the first segment)
        if obj.__module__ == "__main__" or "." in obj.__qualname__.split(".", 1)[-1]:
            # Local or nested callable, so pickle the callable
            executor = PickledFunction.build_callable(obj)
        else:
            # Global callable (function/class), store its module and name for reference
            executor = {
                "module": obj.__module__,
                "name": obj.__name__,
                "is_pickle": False,
            }
    elif isinstance(obj, PickledFunction) or isinstance(obj, dict):
        executor = obj
    else:
        raise TypeError("Provided object is not a callable function or class.")
    return executor


def get_sorted_names(data: dict) -> list:
    """Get the sorted names from a dictionary."""
    print("data: ", data)
    sorted_names = [
        name
        for name, _ in sorted(
            ((name, item["list_index"]) for name, item in data.items()),
            key=lambda x: x[1],
        )
    ]
    return sorted_names


def store_nodes_recursely(data: Any) -> None:
    """Recurse through a data structure and store any unstored nodes that are found along the way
    :param data: a data structure potentially containing unstored nodes
    """
    from aiida.orm import Node
    import collections.abc

    if isinstance(data, Node) and not data.is_stored:
        data.store()
    elif isinstance(data, collections.abc.Mapping):
        for _, value in data.items():
            store_nodes_recursely(value)
    elif isinstance(data, collections.abc.Sequence) and not isinstance(data, str):
        for value in data:
            store_nodes_recursely(value)


def get_executor(data: Dict[str, Any]) -> Union[Process, Any]:
    """Import executor from path and return the executor and type."""
    import importlib
    from aiida.plugins import CalculationFactory, WorkflowFactory, DataFactory

    data = data or {}
    is_pickle = data.get("is_pickle", False)
    type = data.get("type", "function")
    if is_pickle:
        import cloudpickle as pickle

        try:
            executor = pickle.loads(data["executor"])
        except Exception as e:
            print("Error in loading executor: ", e)
            executor = None
    else:
        if type == "WorkflowFactory":
            executor = WorkflowFactory(data["name"])
        elif type == "CalculationFactory":
            executor = CalculationFactory(data["name"])
        elif type == "DataFactory":
            executor = DataFactory(data["name"])
        elif not data.get("name", None) and not data.get("module", None):
            executor = None
        else:
            module = importlib.import_module("{}".format(data.get("module", "")))
            executor = getattr(module, data["name"])

    return executor, type


def create_data_node(executor: orm.Data, args: list, kwargs: dict) -> orm.Node:
    """Create an AiiDA data node from the executor and args and kwargs."""
    from aiida import orm

    # print("Create data node: ", executor, args, kwargs)
    extras = kwargs.pop("extras", {})
    repository_metadata = kwargs.pop("repository_metadata", {})
    if issubclass(executor, (orm.BaseType, orm.Dict)):
        data_node = executor(*args)
    else:
        data_node = executor(*args)
        data_node.base.attributes.set_many(kwargs)
    data_node.base.extras.set_many(extras)
    data_node.base.repository.repository_metadata = repository_metadata
    data_node.store()
    return data_node


def get_nested_dict(d: Dict, name: str, **kwargs) -> Any:
    """Get the value from a nested dictionary.
    If default is provided, return the default value if the key is not found.
    Otherwise, raise ValueError.
    For example:
    d = {"base": {"pw": {"parameters": 2}}}
    name = "base.pw.parameters"
    """
    from aiida.orm.utils.managers import NodeLinksManager

    keys = name.split(".")
    current = d
    for key in keys:
        if key not in current:
            if "default" in kwargs:
                return kwargs.get("default")
            else:
                if isinstance(current, dict):
                    avaiable_keys = current.keys()
                elif isinstance(current, NodeLinksManager):
                    avaiable_keys = list(current._get_keys())
                else:
                    avaiable_keys = []
                raise ValueError(f"{name} not exist. Available keys: {avaiable_keys}")
        current = current[key]
    return current


def merge_dicts(existing: Any, new: Any) -> Any:
    """Recursively merges two dictionaries."""
    if isinstance(existing, dict) and isinstance(new, dict):
        for k, v in new.items():
            if k in existing and isinstance(existing[k], dict) and isinstance(v, dict):
                merge_dicts(existing[k], v)
            else:
                existing[k] = v
    else:
        return new


def update_nested_dict(d: Optional[Dict[str, Any]], key: str, value: Any) -> None:
    """
    Update or create a nested dictionary structure based on a dotted key path.

    This function allows updating a nested dictionary or creating one if `d` is `None`.
    Given a dictionary and a key path (e.g., "base.pw.parameters"), it will traverse
    or create the necessary nested structure to set the provided value at the specified
    key location. If intermediate dictionaries do not exist, they will be created.
    If the resulting dictionary is empty, it is set to `None`.

    Args:
        d (Dict[str, Any] | None): The dictionary to update, which can be `None`.
                                   If `None`, an empty dictionary will be created.
        key (str): A dotted key path string representing the nested structure.
        value (Any): The value to set at the specified key.

    Example:
        d = None
        key = "base.pw.parameters"
        value = 2
        After running:
            update_nested_dict(d, key, value)
        The result will be:
            d = {"base": {"pw": {"parameters": 2}}}

    Edge Case:
        If the resulting dictionary is empty after the update, it will be set to `None`.

    """

    keys = key.split(".")
    current = d if d is not None else {}
    for k in keys[:-1]:
        current = current.setdefault(k, {})
    # Handle merging instead of overwriting
    last_key = keys[-1]
    if (
        last_key in current
        and isinstance(current[last_key], dict)
        and isinstance(value, dict)
    ):
        merge_dicts(current[last_key], value)
    else:
        current[last_key] = value
    # if current is empty, set it to None
    if not current:
        current = None
    return current


def is_empty(value: Any) -> bool:
    """Check if the provided value is an empty collection."""
    import numpy as np

    if isinstance(value, np.ndarray):
        return value.size == 0
    elif isinstance(value, (dict, list, set, tuple)):
        return not value
    return False


def update_nested_dict_with_special_keys(data: Dict[str, Any]) -> Dict[str, Any]:
    """Remove None and empty value"""
    # data = {k: v for k, v in data.items() if v is not None and not is_empty(v)}
    data = {k: v for k, v in data.items() if v is not None}
    #
    special_keys = [k for k in data.keys() if "." in k]
    for key in special_keys:
        value = data.pop(key)
        update_nested_dict(data, key, value)
    return data


def merge_properties(wgdata: Dict[str, Any]) -> None:
    """Merge sub properties to the root properties.
        {
            "base.pw.parameters": 2,
            "base.pw.code": 1,
        }
        after merge:
        {"base": {"pw": {"parameters": 2,
                        "code": 1}}
    So that no "." in the key name.
    """
    for _, task in wgdata["tasks"].items():
        for key, prop in task["properties"].items():
            if "." in key and prop["value"] not in [None, {}]:
                root, key = key.split(".", 1)
                root_prop = task["properties"][root]
                update_nested_dict(root_prop["value"], key, prop["value"])
                prop["value"] = None
        for key, input in task["inputs"].items():
            if input["property"] is None:
                continue
            prop = input["property"]
            if "." in key and prop["value"] not in [None, {}]:
                root, key = key.split(".", 1)
                root_prop = task["inputs"][root]["property"]
                # update the root property
                root_prop["value"] = update_nested_dict(
                    root_prop["value"], key, prop["value"]
                )
                prop["value"] = None


def generate_node_graph(
    pk: int, output: str = None, width: str = "100%", height: str = "600px"
) -> Any:
    """Generate the node graph for the given node pk.
    If in Jupyter, return the graphviz object.
    Otherwise, save the graph to an HTML file.
    """

    from aiida.tools.visualization import Graph
    from aiida import orm
    from IPython.display import IFrame
    import pathlib
    from .svg_to_html import svg_to_html

    in_jupyter = False
    try:
        from IPython import get_ipython

        if get_ipython() is not None:
            in_jupyter = True
    except NameError:
        pass

    graph = Graph()
    calc_node = orm.load_node(pk)
    graph.recurse_ancestors(calc_node, annotate_links="both")
    graph.recurse_descendants(calc_node, annotate_links="both")
    g = graph.graphviz
    if not in_jupyter:
        html_content = svg_to_html(g._repr_image_svg_xml(), width, height)
        if output is None:
            pathlib.Path("html").mkdir(exist_ok=True)
            output = f"html/node_graph_{pk}.html"
        with open(output, "w") as f:
            f.write(html_content)
        return IFrame(output, width=width, height=height)
    return g


def build_task_link(wgdata: Dict[str, Any]) -> None:
    """Create links for tasks.
    Create the links for task inputs using:
    1) workgraph links
    2) if it is a graph builder graph, expose the group inputs and outputs
    sockets.
    """
    # reset task input links
    for name, task in wgdata["tasks"].items():
        for input in task["inputs"]:
            input["links"] = []
        for output in task["outputs"]:
            output["links"] = []
    for link in wgdata["links"]:
        to_socket = [
            socket
            for socket in wgdata["tasks"][link["to_node"]]["inputs"]
            if socket["name"] == link["to_socket"]
        ][0]
        from_socket = [
            socket
            for socket in wgdata["tasks"][link["from_node"]]["outputs"]
            if socket["name"] == link["from_socket"]
        ][0]
        to_socket["links"].append(link)
        from_socket["links"].append(link)


def get_dict_from_builder(builder: Any) -> Dict:
    """Transform builder to pure dict."""
    from aiida.engine.processes.builder import ProcessBuilderNamespace

    if isinstance(builder, ProcessBuilderNamespace):
        return {k: get_dict_from_builder(v) for k, v in builder.items()}
    else:
        return builder


def serialize_workgraph_data(wgdata: Dict[str, Any]) -> Dict[str, Any]:
    from aiida.orm.utils.serialize import serialize

    for name, task in wgdata["tasks"].items():
        wgdata["tasks"][name] = serialize(task)
    wgdata["error_handlers"] = serialize(wgdata["error_handlers"])


def get_workgraph_data(process: Union[int, orm.Node]) -> Optional[Dict[str, Any]]:
    """Get the workgraph data from the process node."""
    from aiida.orm.utils.serialize import deserialize_unsafe
    from aiida.orm import load_node

    if isinstance(process, int):
        process = load_node(process)
    wgdata = process.base.extras.get("_workgraph", None)
    if wgdata is None:
        return
    for name, task in wgdata["tasks"].items():
        wgdata["tasks"][name] = deserialize_unsafe(task)
    wgdata["error_handlers"] = deserialize_unsafe(wgdata["error_handlers"])
    return wgdata


def get_parent_workgraphs(pk: int) -> list:
    """Get the list of parent workgraphs.
    Use aiida incoming links to find the parent workgraphs.
    the parent workgraph is the workgraph that has a link (type CALL_WORK) to the current workgraph.
    """
    from aiida import orm
    from aiida.common.links import LinkType

    node = orm.load_node(pk)
    parent_workgraphs = [[node.process_label, node.pk]]
    links = node.base.links.get_incoming(link_type=LinkType.CALL_WORK).all()
    print(links)
    if len(links) > 0:
        parent_workgraphs.extend(get_parent_workgraphs(links[0].node.pk))
    print(parent_workgraphs)
    return parent_workgraphs


def get_processes_latest(
    pk: int, node_name: str = None, item_type: str = "task"
) -> Dict[str, Dict[str, Union[int, str]]]:
    """Get the latest info of all tasks from the process."""
    import aiida
    from aiida.orm.utils.serialize import deserialize_unsafe
    from aiida.orm import QueryBuilder
    from aiida_workgraph.engine.workgraph import WorkGraphEngine

    tasks = {}
    if item_type == "called_process":
        # fetch the process that called by the workgraph
        node = aiida.orm.load_node(pk)
        for link in node.base.links.get_outgoing().all():
            if isinstance(link.node, aiida.orm.ProcessNode):
                tasks[f"{link.node.process_label}_{link.node.pk}"] = {
                    "pk": link.node.pk,
                    "process_type": link.node.process_type,
                    "state": link.node.process_state.value,
                    "ctime": link.node.ctime,
                    "mtime": link.node.mtime,
                }
    elif item_type == "task":
        node_names = [node_name] if node_name else []
        if node_name:
            projections = [
                f"extras._task_state_{node_name}",
                f"extras._task_process_{node_name}",
            ]
        else:
            projections = []
            process = aiida.orm.load_node(pk)
            node_names = [
                key[12:]
                for key in process.base.extras.keys()
                if key.startswith("_task_state")
            ]
            projections = [f"extras._task_state_{name}" for name in node_names]
            projections.extend([f"extras._task_process_{name}" for name in node_names])
        qb = QueryBuilder()
        qb.append(WorkGraphEngine, filters={"id": pk}, project=projections)
        # print("projections: ", projections)
        results = qb.all()
        # change results to dict
        results = dict(zip(projections, results[0]))
        # print("results: ", results)
        for name in node_names:
            state = results[f"extras._task_state_{name}"]
            task_process = deserialize_unsafe(results[f"extras._task_process_{name}"])
            tasks[name] = {
                "pk": task_process.pk if task_process else None,
                "process_type": task_process.process_type if task_process else "",
                "state": state,
                "ctime": task_process.ctime if task_process else None,
                "mtime": task_process.mtime if task_process else None,
            }

    return tasks


def get_or_create_code(
    computer: str = "localhost",
    code_label: str = "python3",
    code_path: str = None,
    prepend_text: str = "",
):
    """Try to load code, create if not exit."""
    from aiida.orm.nodes.data.code.installed import InstalledCode

    try:
        return orm.load_code(f"{code_label}@{computer}")
    except NotExistent:
        description = f"Code on computer: {computer}"
        computer = orm.load_computer(computer)
        code_path = code_path or code_label
        code = InstalledCode(
            computer=computer,
            label=code_label,
            description=description,
            filepath_executable=code_path,
            default_calc_job_plugin="workgraph.python",
            prepend_text=prepend_text,
        )

        code.store()
        return code


def serialize_properties(wgdata):
    """Serialize the properties.
    Because we use yaml (aiida's serialize) to serialize the data and
    save it to the node.base.extras. yaml can not handle the function
    defined in a scope, e.g., local function in another function.
    So, if a function is used as input, we needt to serialize the function.
    """
    from aiida_workgraph.orm.function_data import PickledLocalFunction
    from aiida_workgraph.tasks.pythonjob import PythonJob
    import inspect

    for _, task in wgdata["tasks"].items():
        if task["metadata"]["node_type"].upper() == "PYTHONJOB":
            PythonJob.serialize_pythonjob_data(task)
        for _, input in task["inputs"].items():
            if input["property"] is None:
                continue
            prop = input["property"]
            if inspect.isfunction(prop["value"]):
                prop["value"] = PickledLocalFunction(prop["value"]).store()


def create_and_pause_process(
    runner: Runner = None,
    process_class: Callable = None,
    inputs: dict = None,
    state_msg: str = "",
) -> Process:
    from aiida.engine.utils import instantiate_process

    process_inited = instantiate_process(runner, process_class, **inputs)
    process_inited.pause(msg=state_msg)
    process_inited.runner.persister.save_checkpoint(process_inited)
    process_inited.close()
    runner.controller.continue_process(process_inited.pid, nowait=True, no_reply=True)
    return process_inited


def recursive_to_dict(attr_dict):
    """
    Recursively convert an AttributeDict to a standard dictionary.
    """
    from aiida.common import AttributeDict
    from plumpy.utils import AttributesFrozendict

    if isinstance(attr_dict, (AttributesFrozendict, AttributeDict)):
        return {k: recursive_to_dict(v) for k, v in attr_dict.items()}
    else:
        return attr_dict


def get_raw_value(identifier, value: Any) -> Any:
    """Get the raw value from a Data node."""
    if identifier in [
        "workgraph.int",
        "workgraph.float",
        "workgraph.string",
        "workgraph.bool",
        "workgraph.aiida_int",
        "workgraph.aiida_float",
        "workgraph.aiida_string",
        "workgraph.aiida_bool",
    ]:
        if value is not None and isinstance(value, orm.Data):
            return value.value
        else:
            return value
    elif (
        identifier == "workgraph.aiida_structure"
        and value is not None
        and isinstance(value, orm.StructureData)
    ):
        content = value.backend_entity.attributes
        content["node_type"] = value.node_type
        return content
    elif isinstance(value, orm.Data):
        content = value.backend_entity.attributes
        content["node_type"] = value.node_type
        return content


def process_properties(task: Dict) -> Dict:
    """Extract raw values."""
    result = {}
    for name, prop in task["properties"].items():
        identifier = prop["identifier"]
        value = prop.get("value")
        result[name] = {
            "identifier": identifier,
            "value": get_raw_value(identifier, value),
        }
    #
    for name, input in task["inputs"].items():
        if input["property"] is not None:
            prop = input["property"]
            identifier = prop["identifier"]
            value = prop.get("value")
            result[name] = {
                "identifier": identifier,
                "value": get_raw_value(identifier, value),
            }

    return result


def workgraph_to_short_json(
    wgdata: Dict[str, Union[str, List, Dict]]
) -> Dict[str, Union[str, Dict]]:
    """Export a workgraph to a rete js editor data."""
    wgdata_short = {
        "name": wgdata["name"],
        "uuid": wgdata["uuid"],
        "state": wgdata["state"],
        "nodes": {},
        "links": wgdata["links"],
    }
    #
    for name, task in wgdata["tasks"].items():
        # Add required inputs to nodes
        inputs = [
            {"name": name, "identifier": input["identifier"]}
            for name, input in task["inputs"].items()
            if name in task["args"]
            or (task["identifier"].upper() == "SHELLJOB" and name.startswith("nodes."))
        ]

        properties = process_properties(task)
        wgdata_short["nodes"][name] = {
            "label": task["name"],
            "node_type": task["metadata"]["node_type"].upper(),
            "inputs": inputs,
            "properties": properties,
            "outputs": [],
            "position": task["position"],
            "children": task["children"],
        }
    # Add links to nodes
    for link in wgdata["links"]:
        wgdata_short["nodes"][link["to_node"]]["inputs"].append(
            {
                "name": link["to_socket"],
            }
        )
        wgdata_short["nodes"][link["from_node"]]["outputs"].append(
            {
                "name": link["from_socket"],
            }
        )
    return wgdata_short


def validate_task_inout(inout_list: list[str | dict], list_type: str) -> list[dict]:
    """
    Checks if all the list elements provided as `inputs` or `outputs` of to a task are of type `str` or `dict`, and,
    if the former convert them to a list of `dict`s with `name` as the key.

    :param inout_list: The input/output list to be validated.
    :param list_type: "inputs" or "outputs" to indicate what is to be validated for better error message.
    :raises TypeError: If wrong types are provided to the task
    :return: Processed `inputs`/`outputs` list.
    """

    if not all(isinstance(item, (dict, str)) for item in inout_list):
        raise TypeError(
            f"Wrong type provided in the `{list_type}` list to the task, must be either `str` or `dict`."
        )
<<<<<<< HEAD
    else:
        raise TypeError(f"Wrong type provided in the `{list_type}` list to the task.")


def filter_keys_namespace_depth(
    dict_: dict[Any, Any], max_depth: int = 0
) -> dict[Any, Any]:
    """
    Filter top-level keys of a dictionary based on the namespace nesting level (number of periods) in the key.

    :param dict dict_: The dictionary to filter.
    :param int max_depth: Maximum depth of namespaces to retain (number of periods).
    :return: The filtered dictionary with only keys satisfying the depth condition.
    :rtype: dict
    """
    result: dict[Any, Any] = {}

    for key, value in dict_.items():
        depth = key.count(".")

        if depth <= max_depth:
            result[key] = value

    return result
=======

    processed_inout_list = []

    for item in inout_list:
        if isinstance(item, str):
            processed_inout_list.append({"name": item})
        elif isinstance(item, dict):
            processed_inout_list.append(item)

    return processed_inout_list
>>>>>>> 06612f83
<|MERGE_RESOLUTION|>--- conflicted
+++ resolved
@@ -641,32 +641,6 @@
         raise TypeError(
             f"Wrong type provided in the `{list_type}` list to the task, must be either `str` or `dict`."
         )
-<<<<<<< HEAD
-    else:
-        raise TypeError(f"Wrong type provided in the `{list_type}` list to the task.")
-
-
-def filter_keys_namespace_depth(
-    dict_: dict[Any, Any], max_depth: int = 0
-) -> dict[Any, Any]:
-    """
-    Filter top-level keys of a dictionary based on the namespace nesting level (number of periods) in the key.
-
-    :param dict dict_: The dictionary to filter.
-    :param int max_depth: Maximum depth of namespaces to retain (number of periods).
-    :return: The filtered dictionary with only keys satisfying the depth condition.
-    :rtype: dict
-    """
-    result: dict[Any, Any] = {}
-
-    for key, value in dict_.items():
-        depth = key.count(".")
-
-        if depth <= max_depth:
-            result[key] = value
-
-    return result
-=======
 
     processed_inout_list = []
 
@@ -677,4 +651,25 @@
             processed_inout_list.append(item)
 
     return processed_inout_list
->>>>>>> 06612f83
+
+
+def filter_keys_namespace_depth(
+    dict_: dict[Any, Any], max_depth: int = 0
+) -> dict[Any, Any]:
+    """
+    Filter top-level keys of a dictionary based on the namespace nesting level (number of periods) in the key.
+
+    :param dict dict_: The dictionary to filter.
+    :param int max_depth: Maximum depth of namespaces to retain (number of periods).
+    :return: The filtered dictionary with only keys satisfying the depth condition.
+    :rtype: dict
+    """
+    result: dict[Any, Any] = {}
+
+    for key, value in dict_.items():
+        depth = key.count(".")
+
+        if depth <= max_depth:
+            result[key] = value
+
+    return result