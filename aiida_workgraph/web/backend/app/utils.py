from typing import Dict, Optional, Union, Tuple, List, Any
from aiida.orm import load_node, Node
from datetime import datetime
from dateutil import relativedelta
from dateutil.tz import tzlocal


<<<<<<< HEAD
def workgraph_to_short_json(
    wgdata: Dict[str, Union[str, List, Dict]]
) -> Dict[str, Union[str, Dict]]:
    """Export a workgraph to a rete js editor data."""
    wgdata_short = {
        "name": wgdata["name"],
        "uuid": wgdata["uuid"],
        "state": wgdata["state"],
        "nodes": {},
        "links": wgdata["links"],
        "while_zones": wgdata["while_zones"],
    }
    #
    for name, task in wgdata["tasks"].items():
        # Add required inputs to nodes
        inputs = [
            input
            for input in task["inputs"]
            if input["name"] in task["metadata"]["args"]
        ]
        wgdata_short["nodes"][name] = {
            "label": task["name"],
            "inputs": inputs,
            "outputs": [],
            "position": task["position"],
        }
    # Add links to nodes
    for link in wgdata["links"]:
        wgdata_short["nodes"][link["to_node"]]["inputs"].append(
            {
                "name": link["to_socket"],
            }
        )
        wgdata_short["nodes"][link["from_node"]]["outputs"].append(
            {
                "name": link["from_socket"],
            }
        )
    return wgdata_short


=======
>>>>>>> a7f0538b
def get_executor_source(tdata: Any) -> Tuple[bool, Optional[str]]:
    """Get the source code of the executor."""
    import inspect
    from aiida_workgraph.utils import get_executor

    executor, _ = get_executor(tdata["executor"])
    if callable(executor):
        try:
            source_lines, _ = inspect.getsourcelines(executor)
            source_code = "".join(source_lines)
            return source_code
        except (TypeError, OSError):
            source_code = tdata["executor"].get("function_source_code", "")
            return source_code
    else:
        return str(executor)


def get_node_recursive(links: Dict) -> Dict[str, Union[List[int], str]]:
    """Recursively get a dictionary of nodess."""
    from collections.abc import Mapping

    data = {}
    for label, value in links.items():
        if isinstance(value, Mapping):
            data.update({label: get_node_recursive(value)})
        else:
            data[label] = [value.pk, value.__class__.__name__]
    return data


def get_node_inputs(pk: Optional[int]) -> Union[str, Dict[str, Union[List[int], str]]]:
    from aiida.common.links import LinkType

    if pk is None:
        return ""

    node = load_node(pk)
    nodes_input = node.base.links.get_incoming(
        link_type=(LinkType.INPUT_CALC, LinkType.INPUT_WORK)
    )
    if nodes_input:
        result = get_node_recursive(nodes_input.nested())
    else:
        result = {}

    return result


def get_node_outputs(pk: Optional[int]) -> Union[str, Dict[str, Union[List[int], str]]]:
    from aiida.common.links import LinkType

    if pk is None:
        return ""

    node = load_node(pk)
    result = ""
    nodes_output = node.base.links.get_outgoing(
        link_type=(LinkType.CREATE, LinkType.RETURN)
    )
    if nodes_output.all():
        result = get_node_recursive(nodes_output.nested())
    else:
        result = {}

    return result


def node_to_short_json(workgraph_pk: int, tdata: Dict[str, Any]) -> Dict[str, Any]:
    """Export a node to a rete js node."""
    from aiida_workgraph.utils import get_processes_latest

    executor = get_executor_source(tdata)
    tdata_short = {
        "node_type": tdata["metadata"]["node_type"],
        "metadata": [
            ["name", tdata["name"]],
            ["node_type", tdata["metadata"]["node_type"]],
            ["identifier", tdata["metadata"]["identifier"]],
        ],
        "executor": executor,
    }
    process_info = get_processes_latest(workgraph_pk, tdata["name"]).get(
        tdata["name"], {}
    )
    tdata_short["process"] = process_info
    if process_info is not None:
        tdata_short["metadata"].append(["pk", process_info.get("pk")])
        tdata_short["metadata"].append(["state", process_info.get("state")])
        tdata_short["metadata"].append(["ctime", process_info.get("ctime")])
        tdata_short["metadata"].append(["mtime", process_info.get("mtime")])
        tdata_short["inputs"] = get_node_inputs(process_info.get("pk"))
        tdata_short["outputs"] = get_node_outputs(process_info.get("pk"))
    else:
        tdata_short["inputs"] = ""
        tdata_short["outputs"] = ""

    return tdata_short


def get_node_summary(node: Node) -> List[List[str]]:
    """ """
    from plumpy import ProcessState
    from aiida.orm import ProcessNode

    table = []

    if isinstance(node, ProcessNode):
        table.append(["type", node.process_label])

        try:
            process_state = ProcessState(node.process_state)
        except (AttributeError, ValueError):
            pass
        else:
            process_state_string = process_state.value.capitalize()

            if process_state == ProcessState.FINISHED and node.exit_message:
                table.append(
                    [
                        "state",
                        f"{process_state_string} [{node.exit_status}] {node.exit_message}",
                    ]
                )
            elif process_state == ProcessState.FINISHED:
                table.append(["state", f"{process_state_string} [{node.exit_status}]"])
            elif process_state == ProcessState.EXCEPTED:
                table.append(["state", f"{process_state_string} <{node.exception}>"])
            else:
                table.append(["state", process_state_string])

    else:
        table.append(["type", node.__class__.__name__])
    table.append(["pk", str(node.pk)])
    table.append(["uuid", str(node.uuid)])
    table.append(["label", node.label])
    table.append(["description", node.description])
    table.append(["ctime", node.ctime])
    table.append(["mtime", node.mtime])

    try:
        computer = node.computer
    except AttributeError:
        pass
    else:
        if computer is not None:
            table.append(["computer", f"[{node.computer.pk}] {node.computer.label}"])

    return table


def time_ago(past_time: datetime) -> str:
    # Get the current time
    now = datetime.now(tzlocal())

    # Calculate the time difference
    delta = relativedelta.relativedelta(now, past_time)

    # Format the time difference
    if delta.years > 0:
        return f"{delta.years}Y ago"
    elif delta.months > 0:
        return f"{delta.months}M ago"
    elif delta.days > 0:
        return f"{delta.days}D ago"
    elif delta.hours > 0:
        return f"{delta.hours}h ago"
    elif delta.minutes > 0:
        return f"{delta.minutes}min ago"
    else:
        return "Just now"<|MERGE_RESOLUTION|>--- conflicted
+++ resolved
@@ -5,50 +5,6 @@
 from dateutil.tz import tzlocal
 
 
-<<<<<<< HEAD
-def workgraph_to_short_json(
-    wgdata: Dict[str, Union[str, List, Dict]]
-) -> Dict[str, Union[str, Dict]]:
-    """Export a workgraph to a rete js editor data."""
-    wgdata_short = {
-        "name": wgdata["name"],
-        "uuid": wgdata["uuid"],
-        "state": wgdata["state"],
-        "nodes": {},
-        "links": wgdata["links"],
-        "while_zones": wgdata["while_zones"],
-    }
-    #
-    for name, task in wgdata["tasks"].items():
-        # Add required inputs to nodes
-        inputs = [
-            input
-            for input in task["inputs"]
-            if input["name"] in task["metadata"]["args"]
-        ]
-        wgdata_short["nodes"][name] = {
-            "label": task["name"],
-            "inputs": inputs,
-            "outputs": [],
-            "position": task["position"],
-        }
-    # Add links to nodes
-    for link in wgdata["links"]:
-        wgdata_short["nodes"][link["to_node"]]["inputs"].append(
-            {
-                "name": link["to_socket"],
-            }
-        )
-        wgdata_short["nodes"][link["from_node"]]["outputs"].append(
-            {
-                "name": link["from_socket"],
-            }
-        )
-    return wgdata_short
-
-
-=======
->>>>>>> a7f0538b
 def get_executor_source(tdata: Any) -> Tuple[bool, Optional[str]]:
     """Get the source code of the executor."""
     import inspect
