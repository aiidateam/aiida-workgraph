--- conflicted
+++ resolved
@@ -192,18 +192,10 @@
 class SocketStructureData(TaskSocket, SerializePickle):
     """Any socket."""
 
-<<<<<<< HEAD
-    identifier: str = "workgraph.aiida_structure"
-=======
     identifier: str = "workgraph.aiida_structuredata"
->>>>>>> 3e1b35d6
-
-    def __init__(
-        self, name, node=None, type="INPUT", index=0, uuid=None, **kwargs
-    ) -> None:
-        super().__init__(name, node, type, index, uuid=uuid)
-<<<<<<< HEAD
-        self.add_property("workgraph.aiida_structure", name, **kwargs)
-=======
-        self.add_property("workgraph.aiida_structuredata", name, **kwargs)
->>>>>>> 3e1b35d6
+
+    def __init__(
+        self, name, node=None, type="INPUT", index=0, uuid=None, **kwargs
+    ) -> None:
+        super().__init__(name, node, type, index, uuid=uuid)
+        self.add_property("workgraph.aiida_structuredata", name, **kwargs)